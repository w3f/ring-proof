--- conflicted
+++ resolved
@@ -14,41 +14,24 @@
 use crate::piop::{FixedColumnsCommitted, PiopVerifier, VerifierKey};
 use crate::RingProof;
 
-<<<<<<< HEAD
-pub struct RingVerifier<F: PrimeField, CS: PCS<F>, P: AffineRepr<BaseField = F>> {
-    piop_params: PiopParams<F, P>,
-=======
-pub struct RingVerifier<F, CS, Curve, T>
-where
+pub struct RingVerifier<
     F: PrimeField,
     CS: PCS<F>,
-    Curve: SWCurveConfig<BaseField=F>,
+    P: AffineRepr<BaseField = F>,
     T: PlonkTranscript<F, CS>,
-{
-    piop_params: PiopParams<F, Curve>,
->>>>>>> 652286c3
+> {
+    piop_params: PiopParams<F, P>,
     fixed_columns_committed: FixedColumnsCommitted<F, CS::C>,
     plonk_verifier: PlonkVerifier<F, CS, T>,
 }
 
-<<<<<<< HEAD
-impl<F: PrimeField, CS: PCS<F>, P: AffineRepr<BaseField = F>> RingVerifier<F, CS, P> {
+impl<F: PrimeField, CS: PCS<F>, P: AffineRepr<BaseField = F>, T: PlonkTranscript<F, CS>>
+    RingVerifier<F, CS, P, T>
+{
     pub fn init(
         verifier_key: VerifierKey<F, CS>,
         piop_params: PiopParams<F, P>,
-        empty_transcript: merlin::Transcript,
-=======
-impl<F, CS, Curve, T> RingVerifier<F, CS, Curve, T>
-where
-    F: PrimeField,
-    CS: PCS<F>,
-    Curve: SWCurveConfig<BaseField=F>,
-    T: PlonkTranscript<F, CS>,
-{
-    pub fn init(verifier_key: VerifierKey<F, CS>,
-                piop_params: PiopParams<F, Curve>,
-                empty_transcript: T,
->>>>>>> 652286c3
+        empty_transcript: T,
     ) -> Self {
         let pcs_vk = verifier_key.pcs_raw_vk.prepare();
         let plonk_verifier = PlonkVerifier::init(pcs_vk, &verifier_key, empty_transcript);
