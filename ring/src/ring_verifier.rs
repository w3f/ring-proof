--- conflicted
+++ resolved
@@ -10,18 +10,10 @@
 use common::transcript::PlonkTranscript;
 use common::verifier::PlonkVerifier;
 
-use crate::piop::params::PiopParams;
-<<<<<<< HEAD
-use crate::{ArkTranscript, RingProof};
-
-pub struct RingVerifier<F, CS, Curve, T = ArkTranscript>
-where
-=======
-use crate::piop::{FixedColumnsCommitted, PiopVerifier, VerifierKey};
 use crate::RingProof;
+use crate::piop::{params::PiopParams, FixedColumnsCommitted, PiopVerifier, VerifierKey};
 
 pub struct RingVerifier<
->>>>>>> f6ec1d86
     F: PrimeField,
     CS: PCS<F>,
     P: AffineRepr<BaseField = F>,
