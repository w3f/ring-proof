#![cfg_attr(not(feature = "std"), no_std)]

<<<<<<< HEAD
use ark_ec::short_weierstrass::{Affine, SWCurveConfig};
use ark_ec::AffineRepr;
use ark_ff::{Field, One, Zero};
use ark_std::rand;
=======
use ark_ec::{short_weierstrass::{Affine, SWCurveConfig}, AffineRepr};
use ark_ff::{One, PrimeField, Zero};
use ark_serialize::CanonicalSerialize;
use ark_std::rand::RngCore;
>>>>>>> 652286c3
use fflonk::pcs::PCS;

pub use common::domain::Domain;
use common::Proof;
pub use piop::index;

pub use crate::piop::{params::PiopParams, FixedColumnsCommitted, ProverKey, VerifierKey};
use crate::piop::{RingCommitments, RingEvaluations};

mod piop;
pub mod ring;
pub mod ring_prover;
pub mod ring_verifier;

pub type RingProof<F, CS> = Proof<F, CS, RingCommitments<F, <CS as PCS<F>>::C>, RingEvaluations<F>>;

/// Polynomial Commitment Schemes.
pub use fflonk::pcs;

// Calling the method for a prime-order curve results in an infinite loop.
pub fn find_complement_point<Curve: SWCurveConfig>() -> Affine<Curve> {
    let mut x = Curve::BaseField::zero();
    loop {
        let p = Affine::<Curve>::get_point_from_x_unchecked(x, false);
        if p.is_some() && !p.unwrap().is_in_correct_subgroup_assuming_on_curve() {
            return p.unwrap();
        }
        x = x + Curve::BaseField::one()
    }
}

<<<<<<< HEAD
pub fn find_random_point<F: Field, P: AffineRepr<BaseField = F>>() -> P {
    let mut x: u8 = 0;
    loop {
        let p = P::from_random_bytes(&[x]);
        if p.is_some() && !p.unwrap().is_zero() {
            // && !p.unwrap().is_in_correct_subgroup_assuming_on_curve() {
            return p.unwrap().clear_cofactor();
        }
        x = x + 1;
    }
}

// TODO: switch to better hash to curve when available
pub fn hash_to_curve<A: AffineRepr>(message: &[u8]) -> A {
    use ark_std::rand::SeedableRng;
    use blake2::Digest;
=======
// Try and increment hash to curve.
pub(crate) fn hash_to_curve<F: PrimeField, Curve: SWCurveConfig<BaseField = F>>(message: &[u8]) -> Affine<Curve> {
    use blake2::Digest;
    let mut seed = message.to_vec();
    let cnt_offset = seed.len();
    seed.push(0);
    loop {
        let hash: [u8; 64] = blake2::Blake2b::digest(&seed[..]).into();
        let x = F::from_le_bytes_mod_order(&hash);
        if let Some(point) = Affine::<Curve>::get_point_from_x_unchecked(x, false) {
            let point = point.clear_cofactor();
            assert!(point.is_in_correct_subgroup_assuming_on_curve());
            return point
        }
        seed[cnt_offset] += 1;
    }
}

#[derive(Clone)]
pub struct ArkTranscript(ark_transcript::Transcript);

impl<F: PrimeField, CS: PCS<F>> common::transcript::PlonkTranscript<F, CS> for ArkTranscript {
    fn _128_bit_point(&mut self, label: &'static [u8]) -> F {
        self.0.challenge(label).read_reduce()
    }

    fn _add_serializable(&mut self, label: &'static [u8], message: &impl CanonicalSerialize) {
        self.0.label(label);
        self.0.append(message);
    }
>>>>>>> 652286c3

    fn to_rng(mut self) -> impl RngCore {
        self.0.challenge(b"transcript_rng")
    }
}

impl ArkTranscript {
    pub fn new(label: &'static [u8]) -> Self {
        Self(ark_transcript::Transcript::new_labeled(label))
    }
}

#[cfg(test)]
mod tests {
    use ark_bls12_381::Bls12_381;
    use ark_ec::CurveGroup;
    use ark_ed_on_bls12_381_bandersnatch::{BandersnatchConfig, EdwardsAffine, Fq, Fr, SWAffine};
    use ark_ff::MontFp;
    use ark_std::rand::Rng;
    use ark_std::{end_timer, start_timer, test_rng, UniformRand};
    use fflonk::pcs::kzg::KZG;

    use common::test_helpers::random_vec;

    use crate::piop::FixedColumnsCommitted;
    use crate::ring::{Ring, RingBuilderKey};
    use crate::ring_prover::RingProver;
    use crate::ring_verifier::RingVerifier;
    use common::gadgets::cond_add::CondAdd;
    use common::gadgets::sw_cond_add::SwCondAdd;
    use common::gadgets::te_cond_add::TeCondAdd;
    use common::gadgets::ProverGadget;
    use common::gadgets::VerifierGadget;

    use std::hint::black_box;

    use super::*;

    fn _test_ring_proof<
        CS: PCS<Fq>,
        P: AffineRepr<BaseField = Fq, ScalarField = Fr>,
        CondAddT: CondAdd<Fq, P> + ProverGadget<Fq>,
    >(
        domain_size: usize,
        repeat: usize,
    ) where
        CondAddT::CondAddValT: VerifierGadget<Fq>,
    {
        let rng = &mut test_rng();

        let (pcs_params, piop_params) = setup::<_, CS, P>(rng, domain_size);

        let max_keyset_size = piop_params.keyset_part_size;
        let keyset_size: usize = rng.gen_range(0..max_keyset_size);
        let pks = random_vec::<P, _>(keyset_size, rng);
        let k = rng.gen_range(0..keyset_size); // prover's secret index
        let pk = pks[k].clone();

        let (prover_key, verifier_key) = index::<_, CS, _>(&pcs_params, &piop_params, &pks);

        // PROOF generation
        let secret = Fr::rand(rng); // prover's secret scalar
        let result = piop_params.h.mul(secret) + pk;
<<<<<<< HEAD
        let ring_prover = RingProver::init(
            prover_key,
            piop_params.clone(),
            k,
            Transcript::new(b"ring-vrf-test"),
        );
=======
        let ring_prover = RingProver::init(prover_key, piop_params.clone(), k, ArkTranscript::new(b"ring-vrf-test"));
>>>>>>> 652286c3
        let t_prove = start_timer!(|| "Prove");
        let mut proofs: Vec<RingProof<_, CS>> = vec![];
        for _ in 0..repeat - 1 {
            black_box(proofs.push(ring_prover.prove::<CondAddT>(secret)));
        }

        let proof = ring_prover.prove::<CondAddT>(secret);
        end_timer!(t_prove);

<<<<<<< HEAD
        let ring_verifier =
            RingVerifier::init(verifier_key, piop_params, Transcript::new(b"ring-vrf-test"));
=======
        let ring_verifier = RingVerifier::init(verifier_key, piop_params, ArkTranscript::new(b"ring-vrf-test"));
>>>>>>> 652286c3
        let t_verify = start_timer!(|| "Verify");
        for _ in 0..repeat - 1 {
            black_box(ring_verifier.verify_ring_proof::<CondAddT::CondAddValT>(
                proofs.pop().unwrap(),
                result.into_affine(),
            ));
        }
        let res =
            ring_verifier.verify_ring_proof::<CondAddT::CondAddValT>(proof, result.into_affine());
        end_timer!(t_verify);
        assert!(res);
    }

    fn _test_lagrangian_commitment<P: AffineRepr<BaseField = Fq>>() {
        let rng = &mut test_rng();

        let domain_size = 2usize.pow(9);

        let (pcs_params, piop_params) = setup::<_, KZG<Bls12_381>, P>(rng, domain_size);
        let ring_builder_key = RingBuilderKey::from_srs(&pcs_params, domain_size);

        let max_keyset_size = piop_params.keyset_part_size;
        let keyset_size: usize = rng.gen_range(0..max_keyset_size);
        let pks = random_vec::<P, _>(keyset_size, rng);

        let (_, verifier_key) = index::<_, KZG<Bls12_381>, _>(&pcs_params, &piop_params, &pks);

        let ring = Ring::<_, Bls12_381, _>::with_keys(&piop_params, &pks, &ring_builder_key);

        let fixed_columns_committed = FixedColumnsCommitted::from_ring(&ring);
        assert_eq!(
            fixed_columns_committed,
            verifier_key.fixed_columns_committed
        );
    }

    fn setup<R: Rng, CS: PCS<Fq>, P: AffineRepr<BaseField = Fq>>(
        rng: &mut R,
        domain_size: usize,
    ) -> (CS::Params, PiopParams<Fq, P>) {
        let setup_degree = 3 * domain_size;
        let pcs_params = CS::setup(setup_degree, rng);

        let domain = Domain::new(domain_size, true);
        let h = P::rand(rng);
        let seed = find_random_point::<Fq, P>();
        let piop_params = PiopParams::setup(domain, h, seed);

        (pcs_params, piop_params)
    }

    #[test]
    fn test_lagrangian_commitment_sw() {
        _test_lagrangian_commitment::<SWAffine>();
    }

    #[test]
    fn test_lagrangian_commitment_te() {
        _test_lagrangian_commitment::<SWAffine>();
    }

    #[test]
    fn test_complement_point() {
        let p = find_complement_point::<BandersnatchConfig>();
        assert!(p.is_on_curve());
        assert!(!p.is_in_correct_subgroup_assuming_on_curve());
        assert_eq!(
            p,
            SWAffine::new_unchecked(
                MontFp!("0"),
                MontFp!(
                    "11982629110561008531870698410380659621661946968466267969586599013782997959645"
                )
            )
        )
    }

    #[test]
    fn test_ring_proof_kzg_sw() {
        _test_ring_proof::<KZG<Bls12_381>, SWAffine, SwCondAdd<Fq, SWAffine>>(2usize.pow(10), 1);
    }

    #[test]
    fn test_ring_proof_kzg_te() {
        _test_ring_proof::<KZG<Bls12_381>, EdwardsAffine, TeCondAdd<Fq, EdwardsAffine>>(
            2usize.pow(10),
            1,
        );
    }

    #[test]
    fn test_ring_proof_id_sw() {
        _test_ring_proof::<fflonk::pcs::IdentityCommitment, SWAffine, SwCondAdd<Fq, SWAffine>>(
            2usize.pow(10),
            1,
        );
    }

    #[test]
    fn test_ring_proof_id_te() {
        _test_ring_proof::<
            fflonk::pcs::IdentityCommitment,
            EdwardsAffine,
            TeCondAdd<Fq, EdwardsAffine>,
        >(2usize.pow(10), 1);
    }

    #[test]
    fn test_16k_ring_10_proofs_kzg_sw() {
        _test_ring_proof::<KZG<Bls12_381>, SWAffine, SwCondAdd<Fq, SWAffine>>(2usize.pow(14), 10);
    }

    #[test]
    fn test_16k_ring_10_proofs_kzg_te() {
        _test_ring_proof::<KZG<Bls12_381>, EdwardsAffine, TeCondAdd<Fq, EdwardsAffine>>(
            2usize.pow(14),
            10,
        );
    }
}<|MERGE_RESOLUTION|>--- conflicted
+++ resolved
@@ -1,16 +1,12 @@
 #![cfg_attr(not(feature = "std"), no_std)]
 
-<<<<<<< HEAD
-use ark_ec::short_weierstrass::{Affine, SWCurveConfig};
-use ark_ec::AffineRepr;
-use ark_ff::{Field, One, Zero};
-use ark_std::rand;
-=======
-use ark_ec::{short_weierstrass::{Affine, SWCurveConfig}, AffineRepr};
+use ark_ec::{
+    short_weierstrass::{Affine, SWCurveConfig},
+    AffineRepr,
+};
 use ark_ff::{One, PrimeField, Zero};
 use ark_serialize::CanonicalSerialize;
 use ark_std::rand::RngCore;
->>>>>>> 652286c3
 use fflonk::pcs::PCS;
 
 pub use common::domain::Domain;
@@ -42,8 +38,7 @@
     }
 }
 
-<<<<<<< HEAD
-pub fn find_random_point<F: Field, P: AffineRepr<BaseField = F>>() -> P {
+pub fn find_random_point<F: PrimeField, P: AffineRepr<BaseField = F>>() -> P {
     let mut x: u8 = 0;
     loop {
         let p = P::from_random_bytes(&[x]);
@@ -55,26 +50,24 @@
     }
 }
 
-// TODO: switch to better hash to curve when available
-pub fn hash_to_curve<A: AffineRepr>(message: &[u8]) -> A {
-    use ark_std::rand::SeedableRng;
-    use blake2::Digest;
-=======
 // Try and increment hash to curve.
-pub(crate) fn hash_to_curve<F: PrimeField, Curve: SWCurveConfig<BaseField = F>>(message: &[u8]) -> Affine<Curve> {
+pub(crate) fn hash_to_curve<F: PrimeField, P: AffineRepr<BaseField = F>>(message: &[u8]) -> P {
     use blake2::Digest;
     let mut seed = message.to_vec();
     let cnt_offset = seed.len();
+    let mut no_tries: usize = 0;
+
     seed.push(0);
     loop {
         let hash: [u8; 64] = blake2::Blake2b::digest(&seed[..]).into();
-        let x = F::from_le_bytes_mod_order(&hash);
-        if let Some(point) = Affine::<Curve>::get_point_from_x_unchecked(x, false) {
+        if let Some(point) = P::from_random_bytes(&hash) {
             let point = point.clear_cofactor();
-            assert!(point.is_in_correct_subgroup_assuming_on_curve());
-            return point
+            //assert!(point.is_in_correct_subgroup_assuming_on_curve());
+            return point;
         }
         seed[cnt_offset] += 1;
+        no_tries += 1;
+        assert!(no_tries < 256);
     }
 }
 
@@ -90,7 +83,6 @@
         self.0.label(label);
         self.0.append(message);
     }
->>>>>>> 652286c3
 
     fn to_rng(mut self) -> impl RngCore {
         self.0.challenge(b"transcript_rng")
@@ -154,16 +146,12 @@
         // PROOF generation
         let secret = Fr::rand(rng); // prover's secret scalar
         let result = piop_params.h.mul(secret) + pk;
-<<<<<<< HEAD
         let ring_prover = RingProver::init(
             prover_key,
             piop_params.clone(),
             k,
-            Transcript::new(b"ring-vrf-test"),
-        );
-=======
-        let ring_prover = RingProver::init(prover_key, piop_params.clone(), k, ArkTranscript::new(b"ring-vrf-test"));
->>>>>>> 652286c3
+            ArkTranscript::new(b"ring-vrf-test"),
+        );
         let t_prove = start_timer!(|| "Prove");
         let mut proofs: Vec<RingProof<_, CS>> = vec![];
         for _ in 0..repeat - 1 {
@@ -173,12 +161,11 @@
         let proof = ring_prover.prove::<CondAddT>(secret);
         end_timer!(t_prove);
 
-<<<<<<< HEAD
-        let ring_verifier =
-            RingVerifier::init(verifier_key, piop_params, Transcript::new(b"ring-vrf-test"));
-=======
-        let ring_verifier = RingVerifier::init(verifier_key, piop_params, ArkTranscript::new(b"ring-vrf-test"));
->>>>>>> 652286c3
+        let ring_verifier = RingVerifier::init(
+            verifier_key,
+            piop_params,
+            ArkTranscript::new(b"ring-vrf-test"),
+        );
         let t_verify = start_timer!(|| "Verify");
         for _ in 0..repeat - 1 {
             black_box(ring_verifier.verify_ring_proof::<CondAddT::CondAddValT>(
