use ark_ec::AffineRepr;
use ark_ff::PrimeField;
use fflonk::pcs::PCS;

use common::gadgets::cond_add::CondAdd;
use common::gadgets::ProverGadget;
use common::prover::PlonkProver;
use common::transcript::PlonkTranscript;

use crate::piop::params::PiopParams;
use crate::piop::{FixedColumns, PiopProver, ProverKey};
use crate::RingProof;

<<<<<<< HEAD
pub struct RingProver<F: PrimeField, CS: PCS<F>, P: AffineRepr<BaseField = F>> {
    piop_params: PiopParams<F, P>,
    fixed_columns: FixedColumns<F, P>,
=======
pub struct RingProver<F, CS, Curve, T>
where
    F: PrimeField,
    CS: PCS<F>,
    Curve: SWCurveConfig<BaseField=F>,
    T: PlonkTranscript<F, CS>,
{
    piop_params: PiopParams<F, Curve>,
    fixed_columns: FixedColumns<F, Affine<Curve>>,
>>>>>>> 652286c3
    k: usize,
    plonk_prover: PlonkProver<F, CS, T>,
}

<<<<<<< HEAD
impl<F: PrimeField, CS: PCS<F>, P: AffineRepr<BaseField = F>> RingProver<F, CS, P> {
    pub fn init(
        prover_key: ProverKey<F, CS, P>,
        piop_params: PiopParams<F, P>,
        k: usize,
        empty_transcript: merlin::Transcript,
=======

impl<F, CS, Curve, T> RingProver<F, CS, Curve, T>
where
    F: PrimeField,
    CS: PCS<F>,
    Curve: SWCurveConfig<BaseField=F>,
    T: PlonkTranscript<F, CS>,
{
    pub fn init(prover_key: ProverKey<F, CS, Affine<Curve>>,
                piop_params: PiopParams<F, Curve>,
                k: usize,
                empty_transcript: T,
>>>>>>> 652286c3
    ) -> Self {
        let ProverKey {
            pcs_ck,
            fixed_columns,
            verifier_key,
        } = prover_key;

        let plonk_prover = PlonkProver::init(pcs_ck, verifier_key, empty_transcript);

        Self {
            piop_params,
            fixed_columns,
            k,
            plonk_prover,
        }
    }

    pub fn prove<CondAddT: CondAdd<F, P> + ProverGadget<F>>(
        &self,
        t: P::ScalarField,
    ) -> RingProof<F, CS> {
        let piop: PiopProver<F, P, CondAddT> =
            PiopProver::build(&self.piop_params, self.fixed_columns.clone(), self.k, t);
        self.plonk_prover.prove(piop)
    }

    pub fn piop_params(&self) -> &PiopParams<F, P> {
        &self.piop_params
    }
}<|MERGE_RESOLUTION|>--- conflicted
+++ resolved
@@ -11,46 +11,26 @@
 use crate::piop::{FixedColumns, PiopProver, ProverKey};
 use crate::RingProof;
 
-<<<<<<< HEAD
-pub struct RingProver<F: PrimeField, CS: PCS<F>, P: AffineRepr<BaseField = F>> {
+pub struct RingProver<
+    F: PrimeField,
+    CS: PCS<F>,
+    P: AffineRepr<BaseField = F>,
+    T: PlonkTranscript<F, CS>,
+> {
     piop_params: PiopParams<F, P>,
     fixed_columns: FixedColumns<F, P>,
-=======
-pub struct RingProver<F, CS, Curve, T>
-where
-    F: PrimeField,
-    CS: PCS<F>,
-    Curve: SWCurveConfig<BaseField=F>,
-    T: PlonkTranscript<F, CS>,
-{
-    piop_params: PiopParams<F, Curve>,
-    fixed_columns: FixedColumns<F, Affine<Curve>>,
->>>>>>> 652286c3
     k: usize,
     plonk_prover: PlonkProver<F, CS, T>,
 }
 
-<<<<<<< HEAD
-impl<F: PrimeField, CS: PCS<F>, P: AffineRepr<BaseField = F>> RingProver<F, CS, P> {
+impl<F: PrimeField, CS: PCS<F>, P: AffineRepr<BaseField = F>, T: PlonkTranscript<F, CS>>
+    RingProver<F, CS, P, T>
+{
     pub fn init(
         prover_key: ProverKey<F, CS, P>,
         piop_params: PiopParams<F, P>,
         k: usize,
-        empty_transcript: merlin::Transcript,
-=======
-
-impl<F, CS, Curve, T> RingProver<F, CS, Curve, T>
-where
-    F: PrimeField,
-    CS: PCS<F>,
-    Curve: SWCurveConfig<BaseField=F>,
-    T: PlonkTranscript<F, CS>,
-{
-    pub fn init(prover_key: ProverKey<F, CS, Affine<Curve>>,
-                piop_params: PiopParams<F, Curve>,
-                k: usize,
-                empty_transcript: T,
->>>>>>> 652286c3
+        empty_transcript: T,
     ) -> Self {
         let ProverKey {
             pcs_ck,
