use ark_ec::pairing::Pairing;
<<<<<<< HEAD
=======
use ark_ec::short_weierstrass::{Affine, SWCurveConfig};
>>>>>>> 395095e6
use ark_ec::{AffineRepr, CurveGroup, VariableBaseMSM};
use ark_ff::PrimeField;
use ark_poly::EvaluationDomain;
use ark_serialize::{CanonicalDeserialize, CanonicalSerialize};
use ark_std::fmt;
use ark_std::iter;
use ark_std::ops::Range;
use ark_std::vec::Vec;
use fflonk::pcs::kzg::urs::URS;
use fflonk::pcs::PcsParams;

use common::domain::ZK_ROWS;

use crate::PiopParams;

const IDLE_ROWS: usize = ZK_ROWS + 1;

/// Commitment to a list of VRF public keys as is used as a public input to the ring proof SNARK verifier.

/// The VRF keys are (inner) curve points that we represent in the affine short Weierstrass coordinates.
/// We commit to the coordinate vectors independently using KZG on the outer curve. To make the commitment
/// updatable we use SRS in the Lagrangian form: `L1, ..., Ln`, where `Li = L_i(t)G`.
/// The commitment to a vector `a1, ..., an` is then `a1L1 + ... + anLn`.

/// We pad the list of keys with a `padding` point with unknown dlog up to a certain size.
/// Additionally, to make the commitment compatible with the snark,
/// we append the power-of-2 powers of the VRF blinding Pedersen base
/// `H, 2H, 4H, ..., 2^(s-1)H`, where `s` is the bitness of the VRF curve scalar field.
/// The last `IDLE_ROWS = 4` elements are set to `(0, 0)`.

/// Thus, the vector of points we commit to coordinatewise is
/// `pk1, ..., pkn, padding, ..., padding, H, 2H, ..., 2^(s-1)H, 0, 0, 0, 0`

// `KzgCurve` -- outer curve, subgroup of a pairing-friendly curve. We instantiate it with bls12-381 G1.
// `VrfCurveConfig` -- inner curve, the curve used by the VRF, in SW form. We instantiate it with Bandersnatch.
// `F` shared scalar field of the outer and the base field of the inner curves.
#[derive(Clone, PartialEq, Eq, CanonicalSerialize, CanonicalDeserialize)]
<<<<<<< HEAD
pub struct Ring<F: PrimeField, KzgCurve: Pairing<ScalarField = F>, P: AffineRepr<BaseField = F>> {
=======
pub struct Ring<
    F: PrimeField,
    KzgCurve: Pairing<ScalarField = F>,
    VrfCurveConfig: SWCurveConfig<BaseField = F>,
> {
>>>>>>> 395095e6
    // KZG commitments to the coordinates of the vector described above
    pub cx: KzgCurve::G1Affine,
    pub cy: KzgCurve::G1Affine,
    // KZG commitment to a bitvector highlighting the part of the vector corresponding to the public keys.
    pub selector: KzgCurve::G1Affine,
    // maximal number of keys the commitment can "store". For domain of size `N` it is `N - (s + IDLE_ROWS)`
    pub max_keys: usize,
    // the number of keys "stored" in this commitment
    pub curr_keys: usize,
    // a parameter
    pub padding_point: P,
}

<<<<<<< HEAD
impl<F: PrimeField, KzgCurve: Pairing<ScalarField = F>, P: AffineRepr<BaseField = F>> fmt::Debug
    for Ring<F, KzgCurve, P>
=======
impl<
        F: PrimeField,
        KzgCurve: Pairing<ScalarField = F>,
        VrfCurveConfig: SWCurveConfig<BaseField = F>,
    > fmt::Debug for Ring<F, KzgCurve, VrfCurveConfig>
>>>>>>> 395095e6
{
    fn fmt(&self, f: &mut fmt::Formatter) -> fmt::Result {
        write!(
            f,
            "Ring(curr_keys={}, max_keys{})",
            self.curr_keys, self.max_keys
        )
    }
}

<<<<<<< HEAD
impl<F: PrimeField, KzgCurve: Pairing<ScalarField = F>, P: AffineRepr<BaseField = F>>
    Ring<F, KzgCurve, P>
=======
impl<
        F: PrimeField,
        KzgCurve: Pairing<ScalarField = F>,
        VrfCurveConfig: SWCurveConfig<BaseField = F>,
    > Ring<F, KzgCurve, VrfCurveConfig>
>>>>>>> 395095e6
{
    // Builds the commitment to the vector
    // `padding, ..., padding, H, 2H, ..., 2^(s-1)H, 0, 0, 0, 0`.
    // We compute it as a sum of commitments of 2 vectors:
    // `padding, ..., padding`, and
    // `0, ..., 0, (H - padding), (2H - padding), ..., (2^(s-1)H  - padding), -padding, -padding, -padding, -padding`.
    // The first one is `padding * G`, the second requires an `(IDLE_ROWS + s)`-msm to compute.
    pub fn empty(
        // SNARK parameters
        piop_params: &PiopParams<F, P>,
        // Should return `srs[range]` for `range = (piop_params.keyset_part_size..domain_size)`
        srs: impl Fn(Range<usize>) -> Result<Vec<KzgCurve::G1Affine>, ()>,
        // generator used in the SRS
        g: KzgCurve::G1,
    ) -> Self {
        let padding_point = piop_params.padding_point;
        let (padding_x, padding_y) = padding_point.xy().unwrap(); // panics on inf, never happens
        let c1x = g * padding_x;
        let c1y = g * padding_y;

        let powers_of_h = piop_params.power_of_2_multiples_of_h();
        let (mut xs, mut ys): (Vec<F>, Vec<F>) = powers_of_h
            .iter()
            .map(|p| p.xy().unwrap())
            .map(|(x, y)| (x - padding_x, y - padding_y))
            .unzip();
        xs.resize(xs.len() + IDLE_ROWS, -padding_x);
        ys.resize(ys.len() + IDLE_ROWS, -padding_y);
        let domain_size = piop_params.domain.domain().size();
        let srs_segment = &srs(piop_params.keyset_part_size..domain_size).unwrap();
        let c2x = KzgCurve::G1::msm(srs_segment, &xs).unwrap();
        let c2y = KzgCurve::G1::msm(srs_segment, &ys).unwrap();

        let selector_inv = srs_segment.iter().sum::<KzgCurve::G1>();
        let selector = g - selector_inv;

        let (cx, cy, selector) = {
            let affine = KzgCurve::G1::normalize_batch(&[c1x + c2x, c1y + c2y, selector]);
            (affine[0], affine[1], affine[2])
        };

        Self {
            cx,
            cy,
            selector,
            max_keys: piop_params.keyset_part_size,
            curr_keys: 0,
            padding_point,
        }
    }

    pub fn append(
        &mut self,
        keys: &[P],
        // Should return `srs[range]` for `range = (self.curr_keys..self.curr_keys + keys.len())`
        srs: impl Fn(Range<usize>) -> Result<Vec<KzgCurve::G1Affine>, ()>,
    ) {
        let new_size = self.curr_keys + keys.len();
        assert!(new_size <= self.max_keys);
        let (padding_x, padding_y) = self.padding_point.xy().unwrap();
        let (xs, ys): (Vec<F>, Vec<F>) = keys
            .iter()
            .map(|p| p.xy().unwrap())
            .map(|(x, y)| (x - padding_x, y - padding_y))
            .unzip();
        let srs_segment = &srs(self.curr_keys..self.curr_keys + keys.len()).unwrap();
        let cx_delta = KzgCurve::G1::msm(srs_segment, &xs).unwrap();
        let cy_delta = KzgCurve::G1::msm(srs_segment, &ys).unwrap();

        let (new_cx, new_cy) = {
            let affine = KzgCurve::G1::normalize_batch(&[self.cx + cx_delta, self.cy + cy_delta]);
            (affine[0], affine[1])
        };

        self.cx = new_cx;
        self.cy = new_cy;
        self.curr_keys = new_size;
    }

    // Builds the ring from the keys provided with 2 MSMs of size `keys.len() + scalar_bitlen + 5`.
    // In some cases it may be beneficial to cash the empty ring, as updating it costs 2 MSMs of size `keys.len()`.
    pub fn with_keys(
        // SNARK parameters
        piop_params: &PiopParams<F, P>,
        keys: &[P],
        // full-size Lagrangian srs
        srs: &RingBuilderKey<F, KzgCurve>,
    ) -> Self {
        let padding_point = piop_params.padding_point;
        let (padding_x, padding_y) = padding_point.xy().unwrap(); // panics on inf, never happens
        let powers_of_h = piop_params.power_of_2_multiples_of_h();

        // Computes
        // [(pk1 - padding), ..., (pkn - padding),
        //  (H - padding), ..., (2^(s-1)HH - padding),
        //  -padding, -padding, -padding, -padding,
        //  padding].
        let (xs, ys): (Vec<F>, Vec<F>) = keys
            .iter()
            .chain(&powers_of_h)
            .map(|p| p.xy().unwrap())
            .map(|(x, y)| (x - padding_x, y - padding_y))
            .chain(iter::repeat((-padding_x, -padding_y)).take(4))
            .chain(iter::once((padding_x, padding_y)))
            .unzip();

        // Composes the corresponding slices of the SRS.
        let bases = [
            &srs.lis_in_g1[..keys.len()],
            &srs.lis_in_g1[piop_params.keyset_part_size..],
            &[srs.g1.into()],
        ]
        .concat();

        let cx = KzgCurve::G1::msm(&bases, &xs).unwrap();
        let cy = KzgCurve::G1::msm(&bases, &ys).unwrap();
        let selector_inv = srs.lis_in_g1[piop_params.keyset_part_size..]
            .iter()
            .sum::<KzgCurve::G1>();
        let selector = srs.g1 - selector_inv;

        let (cx, cy, selector) = {
            let affine = KzgCurve::G1::normalize_batch(&[cx, cy, selector]);
            (affine[0], affine[1], affine[2])
        };

        Self {
            cx,
            cy,
            selector,
            max_keys: piop_params.keyset_part_size,
            curr_keys: keys.len(),
            padding_point,
        }
    }

    pub fn slots_left(&self) -> usize {
        self.max_keys - self.curr_keys
    }

    pub const fn empty_unchecked(
        domain_size: usize,
        cx: KzgCurve::G1Affine,
        cy: KzgCurve::G1Affine,
        selector: KzgCurve::G1Affine,
        padding_point: P,
    ) -> Self {
<<<<<<< HEAD
        let max_keys = domain_size - (P::ScalarField::MODULUS_BIT_SIZE as usize + IDLE_ROWS);
=======
        let max_keys =
            domain_size - (VrfCurveConfig::ScalarField::MODULUS_BIT_SIZE as usize + IDLE_ROWS);
>>>>>>> 395095e6
        Self {
            cx,
            cy,
            selector,
            max_keys,
            curr_keys: 0,
            padding_point,
        }
    }
}

#[derive(Clone, CanonicalSerialize, CanonicalDeserialize)]
pub struct RingBuilderKey<F: PrimeField, KzgCurve: Pairing<ScalarField = F>> {
    // Lagrangian SRS
    pub lis_in_g1: Vec<KzgCurve::G1Affine>,
    // generator used in the SRS
    pub g1: KzgCurve::G1,
}

impl<F: PrimeField, KzgCurve: Pairing<ScalarField = F>> RingBuilderKey<F, KzgCurve> {
    pub fn from_srs(srs: &URS<KzgCurve>, domain_size: usize) -> Self {
        let g1 = srs.powers_in_g1[0].into_group();
        let ck = srs.ck_with_lagrangian(domain_size);
        let lis_in_g1 = ck.lagrangian.unwrap().lis_in_g;
        Self { lis_in_g1, g1 }
    }
}

#[cfg(test)]
mod tests {
<<<<<<< HEAD
    use ark_bls12_381::{Bls12_381, Fr as Bls12_381_Fr, G1Affine};
    use ark_ed_on_bls12_381_bandersnatch::{EdwardsAffine, SWAffine};
    use ark_std::test_rng;
=======
    use ark_bls12_381::{Bls12_381, Fr, G1Affine};
    use ark_ed_on_bls12_381_bandersnatch::{BandersnatchConfig, SWAffine};
    use ark_std::{test_rng, UniformRand};
>>>>>>> 395095e6
    use fflonk::pcs::kzg::urs::URS;
    use fflonk::pcs::kzg::KZG;
    use fflonk::pcs::PCS;

    use common::domain::Domain;
    use common::test_helpers::random_vec;

    use crate::ring::Ring;
    use crate::PiopParams;

    use super::*;

    type TestRing<P> = Ring<Bls12_381_Fr, Bls12_381, P>;

    fn _test_ring_mgmt<P: AffineRepr<BaseField = Bls12_381_Fr>>() {
        let rng = &mut test_rng();

        let domain_size = 1 << 9;

        let pcs_params = KZG::<Bls12_381>::setup(domain_size - 1, rng);
        let ring_builder_key = RingBuilderKey::from_srs(&pcs_params, domain_size);
        let srs = |range: Range<usize>| Ok(ring_builder_key.lis_in_g1[range].to_vec());

        // piop params
        let h = P::rand(rng);
        let seed = P::rand(rng);
        let pad = P::rand(rng);
        let domain = Domain::new(domain_size, true);
        let piop_params = PiopParams::setup(domain, h, seed, pad);

        let mut ring = TestRing::empty(&piop_params, srs, ring_builder_key.g1);
        let (monimial_cx, monimial_cy) = get_monomial_commitment(&pcs_params, &piop_params, &[]);
        assert_eq!(ring.cx, monimial_cx);
        assert_eq!(ring.cy, monimial_cy);

        let keys = random_vec::<P, _>(ring.max_keys, rng);
        ring.append(&keys, srs);
        let (monimial_cx, monimial_cy) = get_monomial_commitment(&pcs_params, &piop_params, &keys);
        assert_eq!(ring.cx, monimial_cx);
        assert_eq!(ring.cy, monimial_cy);

        let same_ring = TestRing::with_keys(&piop_params, &keys, &ring_builder_key);
        assert_eq!(ring, same_ring);
    }

    #[test]
    fn test_ring_mgmt_sw() {
        _test_ring_mgmt::<SWAffine>();
    }

    #[test]
    fn test_ring_mgmt_te() {
        _test_ring_mgmt::<EdwardsAffine>();
    }

    fn _test_empty_rings<P: AffineRepr<BaseField = Bls12_381_Fr>>() {
        let rng = &mut test_rng();

        let domain_size = 1 << 9;

        let pcs_params = KZG::<Bls12_381>::setup(domain_size - 1, rng);
        let ring_builder_key = RingBuilderKey::from_srs(&pcs_params, domain_size);
        let srs = |range: Range<usize>| Ok(ring_builder_key.lis_in_g1[range].to_vec());

        // piop params
        let h = P::rand(rng);
        let seed = P::rand(rng);
        let pad = P::rand(rng);
        let domain = Domain::new(domain_size, true);
        let piop_params = PiopParams::setup(domain, h, seed, pad);

        let ring = TestRing::<P>::empty(&piop_params, srs, ring_builder_key.g1);
        let same_ring = TestRing::with_keys(&piop_params, &[], &ring_builder_key);
        assert_eq!(ring, same_ring);
    }

<<<<<<< HEAD
    #[test]
    fn test_empty_rings_sw() {
        _test_empty_rings::<SWAffine>();
    }

    #[test]
    fn test_empty_rings_te() {
        _test_empty_rings::<EdwardsAffine>();
    }

    fn get_monomial_commitment<P: AffineRepr<BaseField = Bls12_381_Fr>>(
        pcs_params: &URS<Bls12_381>,
        piop_params: &PiopParams<<P as AffineRepr>::BaseField, P>,
        keys: &[P],
=======
    fn get_monomial_commitment(
        pcs_params: &URS<Bls12_381>,
        piop_params: &PiopParams<Fr, BandersnatchConfig>,
        keys: &[SWAffine],
>>>>>>> 395095e6
    ) -> (G1Affine, G1Affine) {
        let (_, verifier_key) =
            crate::piop::index::<_, KZG<Bls12_381>, _>(pcs_params, piop_params, keys);
        let [monimial_cx, monimial_cy] = verifier_key.fixed_columns_committed.points;
        (monimial_cx.0, monimial_cy.0)
    }
}<|MERGE_RESOLUTION|>--- conflicted
+++ resolved
@@ -1,8 +1,4 @@
 use ark_ec::pairing::Pairing;
-<<<<<<< HEAD
-=======
-use ark_ec::short_weierstrass::{Affine, SWCurveConfig};
->>>>>>> 395095e6
 use ark_ec::{AffineRepr, CurveGroup, VariableBaseMSM};
 use ark_ff::PrimeField;
 use ark_poly::EvaluationDomain;
@@ -40,15 +36,7 @@
 // `VrfCurveConfig` -- inner curve, the curve used by the VRF, in SW form. We instantiate it with Bandersnatch.
 // `F` shared scalar field of the outer and the base field of the inner curves.
 #[derive(Clone, PartialEq, Eq, CanonicalSerialize, CanonicalDeserialize)]
-<<<<<<< HEAD
 pub struct Ring<F: PrimeField, KzgCurve: Pairing<ScalarField = F>, P: AffineRepr<BaseField = F>> {
-=======
-pub struct Ring<
-    F: PrimeField,
-    KzgCurve: Pairing<ScalarField = F>,
-    VrfCurveConfig: SWCurveConfig<BaseField = F>,
-> {
->>>>>>> 395095e6
     // KZG commitments to the coordinates of the vector described above
     pub cx: KzgCurve::G1Affine,
     pub cy: KzgCurve::G1Affine,
@@ -62,16 +50,8 @@
     pub padding_point: P,
 }
 
-<<<<<<< HEAD
 impl<F: PrimeField, KzgCurve: Pairing<ScalarField = F>, P: AffineRepr<BaseField = F>> fmt::Debug
     for Ring<F, KzgCurve, P>
-=======
-impl<
-        F: PrimeField,
-        KzgCurve: Pairing<ScalarField = F>,
-        VrfCurveConfig: SWCurveConfig<BaseField = F>,
-    > fmt::Debug for Ring<F, KzgCurve, VrfCurveConfig>
->>>>>>> 395095e6
 {
     fn fmt(&self, f: &mut fmt::Formatter) -> fmt::Result {
         write!(
@@ -82,16 +62,8 @@
     }
 }
 
-<<<<<<< HEAD
 impl<F: PrimeField, KzgCurve: Pairing<ScalarField = F>, P: AffineRepr<BaseField = F>>
     Ring<F, KzgCurve, P>
-=======
-impl<
-        F: PrimeField,
-        KzgCurve: Pairing<ScalarField = F>,
-        VrfCurveConfig: SWCurveConfig<BaseField = F>,
-    > Ring<F, KzgCurve, VrfCurveConfig>
->>>>>>> 395095e6
 {
     // Builds the commitment to the vector
     // `padding, ..., padding, H, 2H, ..., 2^(s-1)H, 0, 0, 0, 0`.
@@ -239,12 +211,7 @@
         selector: KzgCurve::G1Affine,
         padding_point: P,
     ) -> Self {
-<<<<<<< HEAD
         let max_keys = domain_size - (P::ScalarField::MODULUS_BIT_SIZE as usize + IDLE_ROWS);
-=======
-        let max_keys =
-            domain_size - (VrfCurveConfig::ScalarField::MODULUS_BIT_SIZE as usize + IDLE_ROWS);
->>>>>>> 395095e6
         Self {
             cx,
             cy,
@@ -275,15 +242,9 @@
 
 #[cfg(test)]
 mod tests {
-<<<<<<< HEAD
     use ark_bls12_381::{Bls12_381, Fr as Bls12_381_Fr, G1Affine};
     use ark_ed_on_bls12_381_bandersnatch::{EdwardsAffine, SWAffine};
     use ark_std::test_rng;
-=======
-    use ark_bls12_381::{Bls12_381, Fr, G1Affine};
-    use ark_ed_on_bls12_381_bandersnatch::{BandersnatchConfig, SWAffine};
-    use ark_std::{test_rng, UniformRand};
->>>>>>> 395095e6
     use fflonk::pcs::kzg::urs::URS;
     use fflonk::pcs::kzg::KZG;
     use fflonk::pcs::PCS;
@@ -360,7 +321,6 @@
         assert_eq!(ring, same_ring);
     }
 
-<<<<<<< HEAD
     #[test]
     fn test_empty_rings_sw() {
         _test_empty_rings::<SWAffine>();
@@ -375,12 +335,6 @@
         pcs_params: &URS<Bls12_381>,
         piop_params: &PiopParams<<P as AffineRepr>::BaseField, P>,
         keys: &[P],
-=======
-    fn get_monomial_commitment(
-        pcs_params: &URS<Bls12_381>,
-        piop_params: &PiopParams<Fr, BandersnatchConfig>,
-        keys: &[SWAffine],
->>>>>>> 395095e6
     ) -> (G1Affine, G1Affine) {
         let (_, verifier_key) =
             crate::piop::index::<_, KZG<Bls12_381>, _>(pcs_params, piop_params, keys);
