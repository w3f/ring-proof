--- conflicted
+++ resolved
@@ -29,17 +29,10 @@
     pub(crate) padding_point: P,
 }
 
-<<<<<<< HEAD
 impl<F: PrimeField, P: AffineRepr<BaseField = F>> PiopParams<F, P> {
     pub fn setup(domain: Domain<F>, h: P, seed: P) -> Self {
-        let padding_point = crate::hash_to_curve::<P>(b"w3f/ring-proof/common/padding");
+        let padding_point = crate::hash_to_curve::<F, P>(b"w3f/ring-proof/padding");
         let scalar_bitlen = P::ScalarField::MODULUS_BIT_SIZE as usize;
-=======
-impl<F: PrimeField, Curve: SWCurveConfig<BaseField=F>> PiopParams<F, Curve> {
-    pub fn setup(domain: Domain<F>, h: Affine<Curve>, seed: Affine<Curve>) -> Self {
-        let padding_point = crate::hash_to_curve(b"/w3f/ring-proof/padding");
-        let scalar_bitlen = Curve::ScalarField::MODULUS_BIT_SIZE as usize;
->>>>>>> 652286c3
         // 1 accounts for the last cells of the points and bits columns that remain unconstrained
         let keyset_part_size = domain.capacity - scalar_bitlen - 1;
         Self {
