use ark_ec::AffineRepr;
use ark_ff::PrimeField;
use ark_poly::univariate::DensePolynomial;
use ark_poly::Evaluations;
use ark_std::marker::PhantomData;
use ark_std::{vec, vec::Vec};
use fflonk::pcs::Commitment;

use common::domain::Domain;
use common::gadgets::booleanity::{BitColumn, Booleanity};
use common::gadgets::cond_add::CondAdd;
use common::gadgets::fixed_cells::FixedCells;
use common::gadgets::inner_prod::InnerProd;
<<<<<<< HEAD
use common::gadgets::ProverGadget;
use common::piop::ProverPiop;
use common::{AffineColumn, Column, FieldColumn};
=======
use common::gadgets::sw_cond_add::{AffineColumn, CondAdd};
use common::gadgets::ProverGadget;
use common::piop::ProverPiop;
use common::{Column, FieldColumn};
>>>>>>> 395095e6

use crate::piop::params::PiopParams;
use crate::piop::FixedColumns;
use crate::piop::{RingCommitments, RingEvaluations};

// The 'table': columns representing the execution trace of the computation
// and the constraints -- polynomials that vanish on every 2 consecutive rows.
<<<<<<< HEAD
pub struct PiopProver<F: PrimeField, P: AffineRepr<BaseField = F>, CondAddT: CondAdd<F, P>> {
=======
pub struct PiopProver<F: PrimeField, Curve: SWCurveConfig<BaseField = F>> {
>>>>>>> 395095e6
    domain: Domain<F>,
    // Fixed (public input) columns:
    points: AffineColumn<F, P>,
    ring_selector: FieldColumn<F>,
    // Private input column.
    bits: BitColumn<F>,
    // Gadgets:
    booleanity: Booleanity<F>,
    inner_prod: InnerProd<F>,
    inner_prod_acc: FixedCells<F>,
    cond_add: CondAddT,
    cond_add_acc_x: FixedCells<F>,
    cond_add_acc_y: FixedCells<F>,
}

<<<<<<< HEAD
impl<F: PrimeField, P: AffineRepr<BaseField = F>, CondAddT: CondAdd<F, P>>
    PiopProver<F, P, CondAddT>
{
    pub fn build(
        params: &PiopParams<F, P>,
        fixed_columns: FixedColumns<F, P>,
        prover_index_in_keys: usize,
        secret: P::ScalarField,
=======
impl<F: PrimeField, Curve: SWCurveConfig<BaseField = F>> PiopProver<F, Curve> {
    pub fn build(
        params: &PiopParams<F, Curve>,
        fixed_columns: FixedColumns<F, Affine<Curve>>,
        prover_index_in_keys: usize,
        secret: Curve::ScalarField,
>>>>>>> 395095e6
    ) -> Self {
        let domain = params.domain.clone();
        let FixedColumns {
            points,
            ring_selector,
        } = fixed_columns;
<<<<<<< HEAD
        let bits = Self::bits_column(params, prover_index_in_keys, secret);
=======
        let bits = Self::bits_column(&params, prover_index_in_keys, secret);
>>>>>>> 395095e6
        let inner_prod = InnerProd::init(ring_selector.clone(), bits.col.clone(), &domain);
        let cond_add = CondAddT::init(bits.clone(), points.clone(), params.seed, &domain);
        let booleanity = Booleanity::init(bits.clone());
        let acc = cond_add.get_acc();
        let cond_add_acc_x = FixedCells::init(acc.xs.clone(), &domain);
        let cond_add_acc_y = FixedCells::init(acc.ys.clone(), &domain);
        let inner_prod_acc = FixedCells::init(inner_prod.acc.clone(), &domain);
        Self {
            domain,
            points,
            ring_selector,
            bits,
            inner_prod_acc,
            cond_add_acc_x,
            cond_add_acc_y,
            booleanity,
            inner_prod,
            cond_add,
        }
    }

    fn bits_column(
<<<<<<< HEAD
        params: &PiopParams<F, P>,
        index_in_keys: usize,
        secret: P::ScalarField,
=======
        params: &PiopParams<F, Curve>,
        index_in_keys: usize,
        secret: Curve::ScalarField,
>>>>>>> 395095e6
    ) -> BitColumn<F> {
        let mut keyset_part = vec![false; params.keyset_part_size];
        keyset_part[index_in_keys] = true;
        let scalar_part = params.scalar_part(secret);
        let bits = [keyset_part, scalar_part].concat();
        assert_eq!(bits.len(), params.domain.capacity - 1);
        BitColumn::init(bits, &params.domain)
    }
}

<<<<<<< HEAD
impl<F, C, P, CondAddT> ProverPiop<F, C> for PiopProver<F, P, CondAddT>
where
    F: PrimeField,
    C: Commitment<F>,
    P: AffineRepr<BaseField = F>,
    CondAddT: CondAdd<F, P>,
=======
impl<F, C, Curve> ProverPiop<F, C> for PiopProver<F, Curve>
where
    F: PrimeField,
    C: Commitment<F>,
    Curve: SWCurveConfig<BaseField = F>,
>>>>>>> 395095e6
{
    type Commitments = RingCommitments<F, C>;
    type Evaluations = RingEvaluations<F>;
    type Instance = P;

    fn committed_columns<Fun: Fn(&DensePolynomial<F>) -> C>(
        &self,
        commit: Fun,
    ) -> Self::Commitments {
        let bits = commit(self.bits.as_poly());
<<<<<<< HEAD
        let cond_add_acc = super::ArrayWrap([
            commit(self.cond_add.get_acc().xs.as_poly()),
            commit(self.cond_add.get_acc().ys.as_poly()),
        ]);
=======
        let cond_add_acc = [
            commit(self.cond_add.acc.xs.as_poly()),
            commit(self.cond_add.acc.ys.as_poly()),
        ];
>>>>>>> 395095e6
        let inn_prod_acc = commit(self.inner_prod.acc.as_poly());
        Self::Commitments {
            bits,
            cond_add_acc,
            inn_prod_acc,
            phantom: PhantomData,
        }
    }

    // Should return polynomials in the consistent with
    // Self::Evaluations::to_vec() and Self::Commitments::to_vec().
    fn columns(&self) -> Vec<DensePolynomial<F>> {
        vec![
            self.points.xs.as_poly().clone(),
            self.points.ys.as_poly().clone(),
            self.ring_selector.as_poly().clone(),
            self.bits.as_poly().clone(),
            self.inner_prod.acc.as_poly().clone(),
            self.cond_add.get_acc().xs.as_poly().clone(),
            self.cond_add.get_acc().ys.as_poly().clone(),
        ]
    }

    fn columns_evaluated(&self, zeta: &F) -> Self::Evaluations {
<<<<<<< HEAD
        let points =
            super::ArrayWrap([self.points.xs.evaluate(zeta), self.points.ys.evaluate(zeta)]);
        let ring_selector = self.ring_selector.evaluate(zeta);
        let bits = self.bits.evaluate(zeta);
        let inn_prod_acc = self.inner_prod.acc.evaluate(zeta);
        let cond_add_acc = super::ArrayWrap([
            self.cond_add.get_acc().xs.evaluate(zeta),
            self.cond_add.get_acc().ys.evaluate(zeta),
        ]);
=======
        let points = [self.points.xs.evaluate(zeta), self.points.ys.evaluate(zeta)];
        let ring_selector = self.ring_selector.evaluate(zeta);
        let bits = self.bits.evaluate(zeta);
        let inn_prod_acc = self.inner_prod.acc.evaluate(zeta);
        let cond_add_acc = [
            self.cond_add.acc.xs.evaluate(zeta),
            self.cond_add.acc.ys.evaluate(zeta),
        ];
>>>>>>> 395095e6
        Self::Evaluations {
            points,
            ring_selector,
            bits,
            inn_prod_acc,
            cond_add_acc,
        }
    }

    fn constraints(&self) -> Vec<Evaluations<F>> {
        [
            self.inner_prod.constraints(),
            self.cond_add.constraints(),
            self.booleanity.constraints(),
            self.cond_add_acc_x.constraints(),
            self.cond_add_acc_y.constraints(),
            self.inner_prod_acc.constraints(),
        ]
        .concat()
    }

    fn constraints_lin(&self, zeta: &F) -> Vec<DensePolynomial<F>> {
        [
            self.inner_prod.constraints_linearized(zeta),
            self.cond_add.constraints_linearized(zeta),
            self.booleanity.constraints_linearized(zeta),
            self.cond_add_acc_x.constraints_linearized(zeta),
            self.cond_add_acc_y.constraints_linearized(zeta),
            self.inner_prod_acc.constraints_linearized(zeta),
        ]
        .concat()
    }

    fn domain(&self) -> &Domain<F> {
        &self.domain
    }

    fn result(&self) -> Self::Instance {
        self.cond_add.get_result()
    }
}<|MERGE_RESOLUTION|>--- conflicted
+++ resolved
@@ -11,16 +11,9 @@
 use common::gadgets::cond_add::CondAdd;
 use common::gadgets::fixed_cells::FixedCells;
 use common::gadgets::inner_prod::InnerProd;
-<<<<<<< HEAD
 use common::gadgets::ProverGadget;
 use common::piop::ProverPiop;
 use common::{AffineColumn, Column, FieldColumn};
-=======
-use common::gadgets::sw_cond_add::{AffineColumn, CondAdd};
-use common::gadgets::ProverGadget;
-use common::piop::ProverPiop;
-use common::{Column, FieldColumn};
->>>>>>> 395095e6
 
 use crate::piop::params::PiopParams;
 use crate::piop::FixedColumns;
@@ -28,11 +21,7 @@
 
 // The 'table': columns representing the execution trace of the computation
 // and the constraints -- polynomials that vanish on every 2 consecutive rows.
-<<<<<<< HEAD
 pub struct PiopProver<F: PrimeField, P: AffineRepr<BaseField = F>, CondAddT: CondAdd<F, P>> {
-=======
-pub struct PiopProver<F: PrimeField, Curve: SWCurveConfig<BaseField = F>> {
->>>>>>> 395095e6
     domain: Domain<F>,
     // Fixed (public input) columns:
     points: AffineColumn<F, P>,
@@ -48,7 +37,6 @@
     cond_add_acc_y: FixedCells<F>,
 }
 
-<<<<<<< HEAD
 impl<F: PrimeField, P: AffineRepr<BaseField = F>, CondAddT: CondAdd<F, P>>
     PiopProver<F, P, CondAddT>
 {
@@ -57,25 +45,13 @@
         fixed_columns: FixedColumns<F, P>,
         prover_index_in_keys: usize,
         secret: P::ScalarField,
-=======
-impl<F: PrimeField, Curve: SWCurveConfig<BaseField = F>> PiopProver<F, Curve> {
-    pub fn build(
-        params: &PiopParams<F, Curve>,
-        fixed_columns: FixedColumns<F, Affine<Curve>>,
-        prover_index_in_keys: usize,
-        secret: Curve::ScalarField,
->>>>>>> 395095e6
     ) -> Self {
         let domain = params.domain.clone();
         let FixedColumns {
             points,
             ring_selector,
         } = fixed_columns;
-<<<<<<< HEAD
         let bits = Self::bits_column(params, prover_index_in_keys, secret);
-=======
-        let bits = Self::bits_column(&params, prover_index_in_keys, secret);
->>>>>>> 395095e6
         let inner_prod = InnerProd::init(ring_selector.clone(), bits.col.clone(), &domain);
         let cond_add = CondAddT::init(bits.clone(), points.clone(), params.seed, &domain);
         let booleanity = Booleanity::init(bits.clone());
@@ -98,15 +74,9 @@
     }
 
     fn bits_column(
-<<<<<<< HEAD
         params: &PiopParams<F, P>,
         index_in_keys: usize,
         secret: P::ScalarField,
-=======
-        params: &PiopParams<F, Curve>,
-        index_in_keys: usize,
-        secret: Curve::ScalarField,
->>>>>>> 395095e6
     ) -> BitColumn<F> {
         let mut keyset_part = vec![false; params.keyset_part_size];
         keyset_part[index_in_keys] = true;
@@ -117,20 +87,12 @@
     }
 }
 
-<<<<<<< HEAD
 impl<F, C, P, CondAddT> ProverPiop<F, C> for PiopProver<F, P, CondAddT>
 where
     F: PrimeField,
     C: Commitment<F>,
     P: AffineRepr<BaseField = F>,
     CondAddT: CondAdd<F, P>,
-=======
-impl<F, C, Curve> ProverPiop<F, C> for PiopProver<F, Curve>
-where
-    F: PrimeField,
-    C: Commitment<F>,
-    Curve: SWCurveConfig<BaseField = F>,
->>>>>>> 395095e6
 {
     type Commitments = RingCommitments<F, C>;
     type Evaluations = RingEvaluations<F>;
@@ -141,17 +103,10 @@
         commit: Fun,
     ) -> Self::Commitments {
         let bits = commit(self.bits.as_poly());
-<<<<<<< HEAD
-        let cond_add_acc = super::ArrayWrap([
+        let cond_add_acc = [
             commit(self.cond_add.get_acc().xs.as_poly()),
             commit(self.cond_add.get_acc().ys.as_poly()),
-        ]);
-=======
-        let cond_add_acc = [
-            commit(self.cond_add.acc.xs.as_poly()),
-            commit(self.cond_add.acc.ys.as_poly()),
         ];
->>>>>>> 395095e6
         let inn_prod_acc = commit(self.inner_prod.acc.as_poly());
         Self::Commitments {
             bits,
@@ -176,26 +131,14 @@
     }
 
     fn columns_evaluated(&self, zeta: &F) -> Self::Evaluations {
-<<<<<<< HEAD
-        let points =
-            super::ArrayWrap([self.points.xs.evaluate(zeta), self.points.ys.evaluate(zeta)]);
-        let ring_selector = self.ring_selector.evaluate(zeta);
-        let bits = self.bits.evaluate(zeta);
-        let inn_prod_acc = self.inner_prod.acc.evaluate(zeta);
-        let cond_add_acc = super::ArrayWrap([
-            self.cond_add.get_acc().xs.evaluate(zeta),
-            self.cond_add.get_acc().ys.evaluate(zeta),
-        ]);
-=======
         let points = [self.points.xs.evaluate(zeta), self.points.ys.evaluate(zeta)];
         let ring_selector = self.ring_selector.evaluate(zeta);
         let bits = self.bits.evaluate(zeta);
         let inn_prod_acc = self.inner_prod.acc.evaluate(zeta);
         let cond_add_acc = [
-            self.cond_add.acc.xs.evaluate(zeta),
-            self.cond_add.acc.ys.evaluate(zeta),
+            self.cond_add.get_acc().xs.evaluate(zeta),
+            self.cond_add.get_acc().ys.evaluate(zeta),
         ];
->>>>>>> 395095e6
         Self::Evaluations {
             points,
             ring_selector,
