use ark_ff::PrimeField;
use ark_poly::GeneralEvaluationDomain;
use ark_serialize::CanonicalSerialize;
<<<<<<< HEAD
use ark_std::rand::SeedableRng;
use ark_std::{vec, vec::Vec};
use fflonk::pcs::{PcsParams, PCS};
use rand_chacha::ChaCha20Rng;

use crate::{ColumnsCommited, ColumnsEvaluated};

pub trait Transcript<F: PrimeField, CS: PCS<F>>: Clone {
    fn add_protocol_params(
        &mut self,
        domain: &GeneralEvaluationDomain<F>,
        pcs_raw_vk: &<CS::Params as PcsParams>::RVK,
    ) {
=======
use ark_std::vec::Vec;
use fflonk::pcs::{PCS, PcsParams};
use rand_core::RngCore;

use crate::{ColumnsCommited, ColumnsEvaluated};

pub trait PlonkTranscript<F: PrimeField, CS: PCS<F>>: Clone {
    fn add_protocol_params(&mut self, domain: &GeneralEvaluationDomain<F>, pcs_raw_vk: &<CS::Params as PcsParams>::RVK) {
>>>>>>> 652286c3
        self._add_serializable(b"domain", domain);
        self._add_serializable(b"pcs_raw_vk", pcs_raw_vk);
    }

    fn add_precommitted_cols(&mut self, precommitted_cols: &[CS::C; 2]) {
        self._add_serializable(b"precommitted_cols", precommitted_cols);
    }

    fn add_instance(&mut self, instance: &impl CanonicalSerialize) {
        self._add_serializable(b"instance", instance);
    }

    fn add_committed_cols(&mut self, committed_cols: &impl ColumnsCommited<F, CS::C>) {
        self._add_serializable(b"committed_cols", committed_cols);
    }

    fn get_constraints_aggregation_coeffs(&mut self, n: usize) -> Vec<F> {
        self._128_bit_coeffs(b"constraints_aggregation", n)
    }

    fn add_quotient_commitment(&mut self, point: &CS::C) {
        self._add_serializable(b"quotient", point);
    }

    fn get_evaluation_point(&mut self) -> F {
        self._128_bit_point(b"evaluation_point")
    }

    fn add_evaluations(&mut self, evals: &impl ColumnsEvaluated<F>, r_at_zeta_omega: &F) {
        self._add_serializable(b"register_evaluations", evals);
        self._add_serializable(b"shifted_linearization_evaluation", r_at_zeta_omega);
    }

    fn get_kzg_aggregation_challenges(&mut self, n: usize) -> Vec<F> {
        self._128_bit_coeffs(b"kzg_aggregation", n)
    }

    fn _128_bit_point(&mut self, label: &'static [u8]) -> F;

    fn _128_bit_coeffs(&mut self, label: &'static [u8], n: usize) -> Vec<F> {
        (0..n).map(|_| self._128_bit_point(label)).collect()
    }

    fn _add_serializable(&mut self, label: &'static [u8], message: &impl CanonicalSerialize);

    fn to_rng(self) -> impl RngCore;
}<|MERGE_RESOLUTION|>--- conflicted
+++ resolved
@@ -1,30 +1,18 @@
 use ark_ff::PrimeField;
 use ark_poly::GeneralEvaluationDomain;
 use ark_serialize::CanonicalSerialize;
-<<<<<<< HEAD
-use ark_std::rand::SeedableRng;
-use ark_std::{vec, vec::Vec};
+use ark_std::vec::Vec;
 use fflonk::pcs::{PcsParams, PCS};
-use rand_chacha::ChaCha20Rng;
+use rand_core::RngCore;
 
 use crate::{ColumnsCommited, ColumnsEvaluated};
 
-pub trait Transcript<F: PrimeField, CS: PCS<F>>: Clone {
+pub trait PlonkTranscript<F: PrimeField, CS: PCS<F>>: Clone {
     fn add_protocol_params(
         &mut self,
         domain: &GeneralEvaluationDomain<F>,
         pcs_raw_vk: &<CS::Params as PcsParams>::RVK,
     ) {
-=======
-use ark_std::vec::Vec;
-use fflonk::pcs::{PCS, PcsParams};
-use rand_core::RngCore;
-
-use crate::{ColumnsCommited, ColumnsEvaluated};
-
-pub trait PlonkTranscript<F: PrimeField, CS: PCS<F>>: Clone {
-    fn add_protocol_params(&mut self, domain: &GeneralEvaluationDomain<F>, pcs_raw_vk: &<CS::Params as PcsParams>::RVK) {
->>>>>>> 652286c3
         self._add_serializable(b"domain", domain);
         self._add_serializable(b"pcs_raw_vk", pcs_raw_vk);
     }
