use ark_ff::{batch_inversion, FftField, Zero};
use ark_poly::{DenseUVPolynomial, EvaluationDomain, Evaluations, GeneralEvaluationDomain, Polynomial};
use ark_poly::univariate::DensePolynomial;
use ark_std::{vec, vec::Vec};

use crate::FieldColumn;

pub const ZK_ROWS: usize = 3;

// Domains for performing calculations with constraint polynomials of degree up to 4.
#[derive(Clone)]
struct Domains<F: FftField> {
    x1: GeneralEvaluationDomain<F>,
    x4: GeneralEvaluationDomain<F>,
}

impl<F: FftField> Domains<F> {
    fn new(n: usize) -> Self {
        let x1 = GeneralEvaluationDomain::<F>::new(n).unwrap_or_else(|| panic!("No domain of size {}", n));
        let x4 = GeneralEvaluationDomain::<F>::new(4 * n).unwrap_or_else(|| panic!("No domain of size {}", 4 * n));
        Self { x1, x4 }
    }

    fn column_from_evals(&self, evals: Vec<F>, len: usize) -> FieldColumn<F> {
        assert_eq!(evals.len(), self.x1.size());
        let evals = Evaluations::from_vec_and_domain(evals, self.x1);
        let poly = evals.interpolate_by_ref();
        let evals_4x = self.amplify(&poly);
        FieldColumn { len, poly, evals, evals_4x }
    }

    fn column_from_poly(&self, poly: DensePolynomial<F>, len: usize) -> FieldColumn<F> {
        assert!(poly.degree() < self.x1.size());
        let evals_4x = self.amplify(&poly);
        let evals = evals_4x.evals.iter().step_by(4).cloned().collect();
        let evals = Evaluations::from_vec_and_domain(evals, self.x1);
        FieldColumn { len, poly, evals, evals_4x }
    }

    // Amplifies the number of the evaluations of the polynomial so it can be multiplied in linear time.
    #[inline(always)]
    fn amplify(&self, poly: &DensePolynomial<F>) -> Evaluations<F> {
        poly.evaluate_over_domain_by_ref(self.x4)
    }
}

#[derive(Clone)]
pub struct Domain<F: FftField> {
    domains: Domains<F>,
    pub capacity: usize,
    pub not_last_row: FieldColumn<F>,
    pub l_first: FieldColumn<F>,
    pub l_last: FieldColumn<F>,
    zk_rows_vanishing_poly: Option<DensePolynomial<F>>,
}

impl<F: FftField> Domain<F> {
    pub fn new(n: usize, hiding: bool) -> Self {
        let domains = Domains::new(n);
        let size = domains.x1.size();
        let capacity = if hiding { size - ZK_ROWS } else { size };
        let last_row_index = capacity - 1;

        let l_first = l_i(0, size);
        let l_first = domains.column_from_evals(l_first, capacity);
        let l_last = l_i(last_row_index, size);
        let l_last = domains.column_from_evals(l_last, capacity);
        let not_last_row = vanishes_on_row(last_row_index, domains.x1);
        let not_last_row = domains.column_from_poly(not_last_row, capacity);

        let zk_rows_vanishing_poly = hiding.then(|| vanishes_on_last_3_rows(domains.x1));

        Self {
            domains,
            capacity,
            not_last_row,
            l_first,
            l_last,
            zk_rows_vanishing_poly,
        }
    }

    pub(crate) fn divide_by_vanishing_poly<>(
        &self,
        poly: &DensePolynomial<F>,
    ) -> DensePolynomial<F> {
        let (quotient, remainder) = if let Some(zk_rows_vanishing) = self.zk_rows_vanishing_poly.as_ref() {
                let exclude_zk_rows = poly * zk_rows_vanishing;
                exclude_zk_rows.divide_by_vanishing_poly(self.domains.x1).unwrap() //TODO error-handling
            } else {
                poly.divide_by_vanishing_poly(self.domains.x1).unwrap() //TODO error-handling
            };
        assert!(remainder.is_zero()); //TODO error-handling
        quotient
    }

    pub(crate) fn column(&self, mut evals: Vec<F>, hidden: bool) -> FieldColumn<F> {
        let len = evals.len();
        assert!(len <= self.capacity);
<<<<<<< HEAD
        if self.hiding() && hidden {
=======
        if self.hiding && hidden {
            #[cfg(feature = "test-vectors")]
            let mut rng = {
                use ark_std::rand::SeedableRng;
                use ark_serialize::CanonicalSerialize;
                let mut buf = Vec::new();
                evals.serialize_compressed(&mut buf).unwrap();
                let hash = blake2b_simd::Params::new().hash_length(32).hash(&buf);
                let seed = hash.as_bytes().try_into().unwrap();
                rand_chacha::ChaCha20Rng::from_seed(seed)
            };
            #[cfg(not(feature = "test-vectors"))]
            let mut rng = getrandom_or_panic::getrandom_or_panic();
>>>>>>> d159e591
            evals.resize(self.capacity, F::zero());
            evals.resize_with(self.domains.x1.size(), || F::rand(&mut rng));        
        } else {
            evals.resize(self.domains.x1.size(), F::zero());
        }
        self.domains.column_from_evals(evals, len)
    }

    #[inline(always)]
    pub fn private_column(&self, evals: Vec<F>) -> FieldColumn<F> {
        self.column(evals, true)
    }

    // public column
    #[inline(always)]
    pub fn public_column(&self, evals: Vec<F>) -> FieldColumn<F> {
        self.column(evals, false)
    }

    #[inline(always)]
    pub fn omega(&self) -> F {
        self.domains.x1.group_gen()
    }

    #[inline(always)]
    pub fn domain(&self) -> GeneralEvaluationDomain<F> {
        self.domains.x1
    }

    #[inline(always)]
    pub fn hiding(&self) -> bool {
        self.zk_rows_vanishing_poly.is_some()
    }
}

fn l_i<F: FftField>(i: usize, n: usize) -> Vec<F> {
    let mut l_i = vec![F::zero(); n];
    l_i[i] = F::one();
    l_i
}

// (x - w^i)
fn vanishes_on_row<F: FftField>(i: usize, domain: GeneralEvaluationDomain<F>) -> DensePolynomial<F> {
    assert!(i < domain.size());
    let w = domain.group_gen();
    let wi = w.pow(&[i as u64]);
    let wi = DensePolynomial::from_coefficients_slice(&[wi]);
    let x = DensePolynomial::from_coefficients_slice(&[F::zero(), F::one()]);
    &x - &wi
}

// (x - w^{n - 3}) * (x - w^{n - 2}) * (x - w^{n - 1})
fn vanishes_on_last_3_rows<F: FftField>(domain: GeneralEvaluationDomain<F>) -> DensePolynomial<F> {
    let w = domain.group_gen();
    let n3 = (domain.size() - ZK_ROWS) as u64;
    let w3 = w.pow(&[n3]);
    let w2 = w3 * w;
    let w1 = w2 * w;
    assert_eq!(w1, domain.group_gen_inv());
    let x = DensePolynomial::from_coefficients_slice(&[F::zero(), F::one()]); // X
    let c = |a: F| DensePolynomial::from_coefficients_slice(&[a]);
    &(&(&x - &c(w3)) * &(&x - &c(w2))) * &(&x - &c(w1))
}

pub struct EvaluatedDomain<F: FftField> {
    pub domain: GeneralEvaluationDomain<F>,
    pub not_last_row: F,
    pub l_first: F,
    pub l_last: F,
    pub vanishing_polynomial_inv: F,
}

impl<F: FftField> EvaluatedDomain<F> {
    pub fn new(domain: GeneralEvaluationDomain<F>, z: F, hiding: bool) -> Self {
        let k = if hiding { ZK_ROWS } else { 0 };
        let mut z_n = z; // z^n, n=2^d - domain size, so squarings only
        for _ in 0..domain.log_size_of_group() {
            z_n.square_in_place();
        }
        let z_n_minus_one = z_n - F::one(); // vanishing polynomial of the full domain

        // w^{n-1}
        let mut wi = domain.group_gen_inv();
        // Vanishing polynomial of zk rows: prod = (z - w^{n-1})...(z - w^{n-k})
        let mut prod = F::one();
        for _ in 0..k {
            prod *= z - wi;
            wi *= domain.group_gen_inv();
        }
        // z - w^{n-(k+1)}}
        let not_last_row = z - wi;

        // w^{k+1}
        let wj = domain.group_gen().pow([(k + 1) as u64]);

        let mut inv = [z_n_minus_one, z - F::one(), wj * z - F::one()];
        batch_inversion(&mut inv);

        let vanishing_polynomial_inv = prod * inv[0];
        let z_n_minus_one_div_n = z_n_minus_one * domain.size_inv();
        let l_first = z_n_minus_one_div_n * inv[1];
        let l_last = z_n_minus_one_div_n * inv[2];

        Self {
            domain,
            not_last_row,
            l_first,
            l_last,
            vanishing_polynomial_inv,
        }
    }

    pub(crate) fn divide_by_vanishing_poly_in_zeta<>(
        &self,
        poly_in_zeta: F,
    ) -> F {
        poly_in_zeta * self.vanishing_polynomial_inv
    }

    pub fn omega(&self) -> F {
        self.domain.group_gen()
    }
}

#[cfg(test)]
mod tests {
    use ark_ed_on_bls12_381_bandersnatch::Fq;
    use ark_poly::Polynomial;
    use ark_std::{test_rng, UniformRand};

    use crate::domain::{Domain, EvaluatedDomain};

    fn _test_evaluated_domain(hiding: bool) {
        let rng = &mut test_rng();

        // let domain = GeneralEvaluationDomain::new(1024);
        let n = 1024;
        let domain = Domain::new(n, hiding);
        let z = Fq::rand(rng);
        let domain_eval = EvaluatedDomain::new(domain.domain(), z, hiding);
        assert_eq!(domain.l_first.poly.evaluate(&z), domain_eval.l_first);
        assert_eq!(domain.l_last.poly.evaluate(&z), domain_eval.l_last);
        assert_eq!(domain.not_last_row.poly.evaluate(&z), domain_eval.not_last_row);
    }

    #[test]
    fn test_evaluated_domain() {
        _test_evaluated_domain(false);
        _test_evaluated_domain(true);
    }
}<|MERGE_RESOLUTION|>--- conflicted
+++ resolved
@@ -97,10 +97,7 @@
     pub(crate) fn column(&self, mut evals: Vec<F>, hidden: bool) -> FieldColumn<F> {
         let len = evals.len();
         assert!(len <= self.capacity);
-<<<<<<< HEAD
         if self.hiding() && hidden {
-=======
-        if self.hiding && hidden {
             #[cfg(feature = "test-vectors")]
             let mut rng = {
                 use ark_std::rand::SeedableRng;
@@ -113,7 +110,6 @@
             };
             #[cfg(not(feature = "test-vectors"))]
             let mut rng = getrandom_or_panic::getrandom_or_panic();
->>>>>>> d159e591
             evals.resize(self.capacity, F::zero());
             evals.resize_with(self.domains.x1.size(), || F::rand(&mut rng));        
         } else {
