use ark_ff::{batch_inversion, FftField, Zero};
use ark_poly::univariate::DensePolynomial;
use ark_poly::{
    DenseUVPolynomial, EvaluationDomain, Evaluations, GeneralEvaluationDomain, Polynomial,
};
use ark_std::{vec, vec::Vec};

use crate::FieldColumn;

pub const ZK_ROWS: usize = 3;

// Domains for performing calculations with constraint polynomials of degree up to 4.
#[derive(Clone)]
struct Domains<F: FftField> {
    x1: GeneralEvaluationDomain<F>,
    x4: GeneralEvaluationDomain<F>,
}

impl<F: FftField> Domains<F> {
    fn new(n: usize) -> Self {
        let x1 = GeneralEvaluationDomain::<F>::new(n)
            .unwrap_or_else(|| panic!("No domain of size {}", n));
        let x4 = GeneralEvaluationDomain::<F>::new(4 * n)
            .unwrap_or_else(|| panic!("No domain of size {}", 4 * n));
        Self { x1, x4 }
    }

    fn column_from_evals(&self, evals: Vec<F>, len: usize) -> FieldColumn<F> {
        assert_eq!(evals.len(), self.x1.size());
        let evals = Evaluations::from_vec_and_domain(evals, self.x1);
        let poly = evals.interpolate_by_ref();
        let evals_4x = poly.evaluate_over_domain_by_ref(self.x4);
        FieldColumn {
            len,
            poly,
            evals,
            evals_4x,
        }
    }

    fn column_from_poly(&self, poly: DensePolynomial<F>, len: usize) -> FieldColumn<F> {
        assert!(poly.degree() < self.x1.size());
        let evals_4x = self.amplify(&poly);
        let evals = evals_4x.evals.iter().step_by(4).cloned().collect();
        let evals = Evaluations::from_vec_and_domain(evals, self.x1);
        FieldColumn {
            len,
            poly,
            evals,
            evals_4x,
        }
    }

    // Amplifies the number of the evaluations of the polynomial so it can be multiplied in linear time.
    fn amplify(&self, poly: &DensePolynomial<F>) -> Evaluations<F> {
        poly.evaluate_over_domain_by_ref(self.x4)
    }
}

#[derive(Clone)]
pub struct Domain<F: FftField> {
    domains: Domains<F>,
    pub hiding: bool,
    pub capacity: usize,
    pub not_last_row: FieldColumn<F>,
    pub l_first: FieldColumn<F>,
    pub l_last: FieldColumn<F>,
    zk_rows_vanishing_poly: Option<DensePolynomial<F>>,
}

impl<F: FftField> Domain<F> {
    pub fn new(n: usize, hiding: bool) -> Self {
        let domains = Domains::new(n);
        let size = domains.x1.size();
        let capacity = if hiding { size - ZK_ROWS } else { size };
        let last_row_index = capacity - 1;

        let l_first = l_i(0, size);
        let l_first = domains.column_from_evals(l_first, capacity);
        let l_last = l_i(last_row_index, size);
        let l_last = domains.column_from_evals(l_last, capacity);
        let not_last_row = vanishes_on_row(last_row_index, domains.x1);
        let not_last_row = domains.column_from_poly(not_last_row, capacity);

        let zk_rows_vanishing_poly = hiding.then(|| vanishes_on_last_3_rows(domains.x1));

        Self {
            domains,
            hiding,
            capacity,
            not_last_row,
            l_first,
            l_last,
            zk_rows_vanishing_poly,
        }
    }

    pub(crate) fn divide_by_vanishing_poly(&self, poly: &DensePolynomial<F>) -> DensePolynomial<F> {
        let (quotient, remainder) = if self.hiding {
            let exclude_zk_rows = poly * self.zk_rows_vanishing_poly.as_ref().unwrap();
<<<<<<< HEAD
            exclude_zk_rows
                .divide_by_vanishing_poly(self.domains.x1)
                .unwrap() //TODO error-handling
=======
            exclude_zk_rows.divide_by_vanishing_poly(self.domains.x1)
>>>>>>> 395095e6
        } else {
            poly.divide_by_vanishing_poly(self.domains.x1)
        };
        assert!(remainder.is_zero()); //TODO error-handling
        quotient
    }

    pub(crate) fn column(&self, mut evals: Vec<F>, hidden: bool) -> FieldColumn<F> {
        let len = evals.len();
        assert!(len <= self.capacity);
        if self.hiding && hidden && !cfg!(feature = "test-vectors") {
            evals.resize(self.capacity, F::zero());
            evals.resize_with(self.domains.x1.size(), || {
                F::rand(&mut getrandom_or_panic::getrandom_or_panic())
            });
        } else {
            evals.resize(self.domains.x1.size(), F::zero());
        }
        self.domains.column_from_evals(evals, len)
    }

    pub fn private_column(&self, evals: Vec<F>) -> FieldColumn<F> {
        self.column(evals, true)
    }

    // public column
    pub fn public_column(&self, evals: Vec<F>) -> FieldColumn<F> {
        self.column(evals, false)
    }

    pub fn omega(&self) -> F {
        self.domains.x1.group_gen()
    }

    pub fn domain(&self) -> GeneralEvaluationDomain<F> {
        self.domains.x1
    }
}

fn l_i<F: FftField>(i: usize, n: usize) -> Vec<F> {
    let mut l_i = vec![F::zero(); n];
    l_i[i] = F::one();
    l_i
}

// (x - w^i)
fn vanishes_on_row<F: FftField>(
    i: usize,
    domain: GeneralEvaluationDomain<F>,
) -> DensePolynomial<F> {
    assert!(i < domain.size());
    let w = domain.group_gen();
    let wi = w.pow([i as u64]);
    let wi = DensePolynomial::from_coefficients_slice(&[wi]);
    let x = DensePolynomial::from_coefficients_slice(&[F::zero(), F::one()]);
    &x - &wi
}

// (x - w^{n - 3}) * (x - w^{n - 2}) * (x - w^{n - 1})
fn vanishes_on_last_3_rows<F: FftField>(domain: GeneralEvaluationDomain<F>) -> DensePolynomial<F> {
    let w = domain.group_gen();
    let n3 = (domain.size() - ZK_ROWS) as u64;
    let w3 = w.pow([n3]);
    let w2 = w3 * w;
    let w1 = w2 * w;
    assert_eq!(w1, domain.group_gen_inv());
    let x = DensePolynomial::from_coefficients_slice(&[F::zero(), F::one()]); // X
    let c = |a: F| DensePolynomial::from_coefficients_slice(&[a]);
    &(&(&x - &c(w3)) * &(&x - &c(w2))) * &(&x - &c(w1))
}

pub struct EvaluatedDomain<F: FftField> {
    pub domain: GeneralEvaluationDomain<F>,
    pub not_last_row: F,
    pub l_first: F,
    pub l_last: F,
    pub vanishing_polynomial_inv: F,
}

impl<F: FftField> EvaluatedDomain<F> {
    pub fn new(domain: GeneralEvaluationDomain<F>, z: F, hiding: bool) -> Self {
        let k = if hiding { ZK_ROWS } else { 0 };
        let mut z_n = z; // z^n, n=2^d - domain size, so squarings only
        for _ in 0..domain.log_size_of_group() {
            z_n.square_in_place();
        }
        let z_n_minus_one = z_n - F::one(); // vanishing polynomial of the full domain

        // w^{n-1}
        let mut wi = domain.group_gen_inv();
        // Vanishing polynomial of zk rows: prod = (z - w^{n-1})...(z - w^{n-k})
        let mut prod = F::one();
        for _ in 0..k {
            prod *= z - wi;
            wi *= domain.group_gen_inv();
        }
        // z - w^{n-(k+1)}}
        let not_last_row = z - wi;

        // w^{k+1}
        let wj = domain.group_gen().pow([(k + 1) as u64]);

        let mut inv = [z_n_minus_one, z - F::one(), wj * z - F::one()];
        batch_inversion(&mut inv);

        let vanishing_polynomial_inv = prod * inv[0];
        let z_n_minus_one_div_n = z_n_minus_one * domain.size_inv();
        let l_first = z_n_minus_one_div_n * inv[1];
        let l_last = z_n_minus_one_div_n * inv[2];

        Self {
            domain,
            not_last_row,
            l_first,
            l_last,
            vanishing_polynomial_inv,
        }
    }

    pub(crate) fn divide_by_vanishing_poly_in_zeta(&self, poly_in_zeta: F) -> F {
        poly_in_zeta * self.vanishing_polynomial_inv
    }

    pub fn omega(&self) -> F {
        self.domain.group_gen()
    }
}

#[cfg(test)]
mod tests {
    use ark_ed_on_bls12_381_bandersnatch::Fq;
    use ark_poly::Polynomial;
    use ark_std::{test_rng, UniformRand};

    use crate::domain::{Domain, EvaluatedDomain};

    fn _test_evaluated_domain(hiding: bool) {
        let rng = &mut test_rng();

        // let domain = GeneralEvaluationDomain::new(1024);
        let n = 1024;
        let domain = Domain::new(n, hiding);
        let z = Fq::rand(rng);
        let domain_eval = EvaluatedDomain::new(domain.domain(), z, hiding);
        assert_eq!(domain.l_first.poly.evaluate(&z), domain_eval.l_first);
        assert_eq!(domain.l_last.poly.evaluate(&z), domain_eval.l_last);
        assert_eq!(
            domain.not_last_row.poly.evaluate(&z),
            domain_eval.not_last_row
        );
    }

    #[test]
    fn test_evaluated_domain() {
        _test_evaluated_domain(false);
        _test_evaluated_domain(true);
    }
}<|MERGE_RESOLUTION|>--- conflicted
+++ resolved
@@ -98,13 +98,7 @@
     pub(crate) fn divide_by_vanishing_poly(&self, poly: &DensePolynomial<F>) -> DensePolynomial<F> {
         let (quotient, remainder) = if self.hiding {
             let exclude_zk_rows = poly * self.zk_rows_vanishing_poly.as_ref().unwrap();
-<<<<<<< HEAD
-            exclude_zk_rows
-                .divide_by_vanishing_poly(self.domains.x1)
-                .unwrap() //TODO error-handling
-=======
             exclude_zk_rows.divide_by_vanishing_poly(self.domains.x1)
->>>>>>> 395095e6
         } else {
             poly.divide_by_vanishing_poly(self.domains.x1)
         };
