--- conflicted
+++ resolved
@@ -6,13 +6,8 @@
 use fflonk::pcs::PCS;
 
 use crate::piop::ProverPiop;
-<<<<<<< HEAD
-use crate::transcript::Transcript;
+use crate::transcript::PlonkTranscript;
 use crate::Proof;
-=======
-use crate::Proof;
-use crate::transcript::PlonkTranscript;
->>>>>>> 652286c3
 
 pub struct PlonkProver<F: PrimeField, CS: PCS<F>, T: PlonkTranscript<F, CS>> {
     // Polynomial commitment scheme committer's key.
@@ -22,19 +17,12 @@
     transcript_prelude: T,
 }
 
-<<<<<<< HEAD
-impl<F: PrimeField, CS: PCS<F>, T: Transcript<F, CS>> PlonkProver<F, CS, T> {
+impl<F: PrimeField, CS: PCS<F>, T: PlonkTranscript<F, CS>> PlonkProver<F, CS, T> {
     pub fn init(
         pcs_ck: CS::CK,
         verifier_key: impl CanonicalSerialize, //TODO: a type,
         empty_transcript: T,
     ) -> Self {
-=======
-impl<F: PrimeField, CS: PCS<F>, T: PlonkTranscript<F, CS>> PlonkProver<F, CS, T> {
-    pub fn init(pcs_ck: CS::CK,
-                verifier_key: impl CanonicalSerialize, //TODO: a type,
-                empty_transcript: T) -> Self {
->>>>>>> 652286c3
         let mut transcript_prelude = empty_transcript;
         transcript_prelude._add_serializable(b"vk", &verifier_key);
 
