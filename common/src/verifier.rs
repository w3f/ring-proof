use ark_ff::{Field, PrimeField};
use ark_serialize::CanonicalSerialize;
use ark_std::rand::Rng;
<<<<<<< HEAD
use ark_std::{rand::RngCore, vec, vec::Vec};
use fflonk::pcs::{Commitment, PcsParams, PCS};

use crate::piop::VerifierPiop;
use crate::transcript::PlonkTranscript;
use crate::ColumnsCommited;
use crate::ColumnsEvaluated;
use crate::Proof;
=======
use ark_std::{vec, vec::Vec};
use fflonk::pcs::{Commitment, PcsParams, PCS};
use rand_core::RngCore;

use crate::piop::VerifierPiop;
use crate::transcript::PlonkTranscript;
use crate::{ColumnsCommited, ColumnsEvaluated, Proof};
>>>>>>> 395095e6

pub struct PlonkVerifier<F: PrimeField, CS: PCS<F>, T: PlonkTranscript<F, CS>> {
    // Polynomial commitment scheme verifier's key.
    pcs_vk: CS::VK,
    // Transcript,
    // initialized with the public parameters and the commitments to the precommitted columns.
    transcript_prelude: T,
}

impl<F: PrimeField, CS: PCS<F>, T: PlonkTranscript<F, CS>> PlonkVerifier<F, CS, T> {
    pub fn init(
        pcs_vk: <CS::Params as PcsParams>::VK,
        verifier_key: &impl CanonicalSerialize,
        empty_transcript: T,
    ) -> Self {
        let mut transcript_prelude = empty_transcript;
        transcript_prelude._add_serializable(b"vk", verifier_key);

        Self {
            pcs_vk,
            transcript_prelude,
        }
    }

    pub fn verify<Piop, Commitments, Evaluations, R: Rng>(
        &self,
        piop: Piop,
        proof: Proof<F, CS, Commitments, Evaluations>,
        challenges: Challenges<F>,
        rng: &mut R,
    ) -> bool
    where
        Piop: VerifierPiop<F, CS::C>,
        Commitments: ColumnsCommited<F, CS::C>,
        Evaluations: ColumnsEvaluated<F>,
    {
        let eval: F = piop
            .evaluate_constraints_main()
            .iter()
            .zip(challenges.alphas.iter())
            .map(|(c, alpha)| *alpha * c)
            .sum();
        let zeta = challenges.zeta;
        let domain_evaluated = piop.domain_evaluated();

        let q_zeta =
            domain_evaluated.divide_by_vanishing_poly_in_zeta(eval + proof.lin_at_zeta_omega);

        let mut columns = [
            piop.precommitted_columns(),
            proof.column_commitments.to_vec(),
        ]
        .concat();
        columns.push(proof.quotient_commitment.clone());

        let mut columns_at_zeta = proof.columns_at_zeta.to_vec();
        columns_at_zeta.push(q_zeta);

        let cl = CS::C::combine(&challenges.nus, &columns);
        let agg_y = columns_at_zeta
            .into_iter()
            .zip(challenges.nus.iter())
            .map(|(y, r)| y * r)
            .sum();

        let lin_pices = piop.constraint_polynomials_linearized_commitments();
        let lin_comm = CS::C::combine(&challenges.alphas[..3], &lin_pices);

        let zeta_omega = zeta * domain_evaluated.omega();

        CS::batch_verify(
            &self.pcs_vk,
            vec![cl, lin_comm],
            vec![challenges.zeta, zeta_omega],
            vec![agg_y, proof.lin_at_zeta_omega],
            vec![proof.agg_at_zeta_proof, proof.lin_at_zeta_omega_proof],
            rng,
        )
    }

    pub fn restore_challenges<Commitments, Evaluations>(
        &self,
        instance: &impl CanonicalSerialize,
        proof: &Proof<F, CS, Commitments, Evaluations>,
        n_polys: usize,
        n_constraints: usize,
    ) -> (Challenges<F>, impl RngCore)
    where
        Commitments: ColumnsCommited<F, CS::C>,
        Evaluations: ColumnsEvaluated<F>,
    {
        let mut transcript = self.transcript_prelude.clone();
        transcript.add_instance(instance);
        transcript.add_committed_cols(&proof.column_commitments);
        // let r = transcript.get_bitmask_aggregation_challenge();
        // transcript.append_2nd_round_register_commitments(&proof.additional_commitments);
        let alphas = transcript.get_constraints_aggregation_coeffs(n_constraints);
        transcript.add_quotient_commitment(&proof.quotient_commitment);
        let zeta = transcript.get_evaluation_point();
        transcript.add_evaluations(&proof.columns_at_zeta, &proof.lin_at_zeta_omega);
        let nus = transcript.get_kzg_aggregation_challenges(n_polys);
<<<<<<< HEAD
        let challenges = Challenges { alphas, zeta, nus };

=======
        transcript.add_kzg_proofs(&proof.agg_at_zeta_proof, &proof.lin_at_zeta_omega_proof);
        let challenges = Challenges { alphas, zeta, nus };
>>>>>>> 395095e6
        (challenges, transcript.to_rng())
    }
}

pub struct Challenges<F: Field> {
    pub alphas: Vec<F>,
    pub zeta: F,
    pub nus: Vec<F>,
}<|MERGE_RESOLUTION|>--- conflicted
+++ resolved
@@ -1,24 +1,12 @@
 use ark_ff::{Field, PrimeField};
 use ark_serialize::CanonicalSerialize;
 use ark_std::rand::Rng;
-<<<<<<< HEAD
 use ark_std::{rand::RngCore, vec, vec::Vec};
 use fflonk::pcs::{Commitment, PcsParams, PCS};
 
 use crate::piop::VerifierPiop;
 use crate::transcript::PlonkTranscript;
-use crate::ColumnsCommited;
-use crate::ColumnsEvaluated;
-use crate::Proof;
-=======
-use ark_std::{vec, vec::Vec};
-use fflonk::pcs::{Commitment, PcsParams, PCS};
-use rand_core::RngCore;
-
-use crate::piop::VerifierPiop;
-use crate::transcript::PlonkTranscript;
 use crate::{ColumnsCommited, ColumnsEvaluated, Proof};
->>>>>>> 395095e6
 
 pub struct PlonkVerifier<F: PrimeField, CS: PCS<F>, T: PlonkTranscript<F, CS>> {
     // Polynomial commitment scheme verifier's key.
@@ -120,13 +108,8 @@
         let zeta = transcript.get_evaluation_point();
         transcript.add_evaluations(&proof.columns_at_zeta, &proof.lin_at_zeta_omega);
         let nus = transcript.get_kzg_aggregation_challenges(n_polys);
-<<<<<<< HEAD
-        let challenges = Challenges { alphas, zeta, nus };
-
-=======
         transcript.add_kzg_proofs(&proof.agg_at_zeta_proof, &proof.lin_at_zeta_omega_proof);
         let challenges = Challenges { alphas, zeta, nus };
->>>>>>> 395095e6
         (challenges, transcript.to_rng())
     }
 }
