--- conflicted
+++ resolved
@@ -1,22 +1,14 @@
 use ark_ff::{Field, PrimeField};
 use ark_serialize::CanonicalSerialize;
 use ark_std::rand::Rng;
-<<<<<<< HEAD
-use ark_std::{vec, vec::Vec};
 use fflonk::pcs::{Commitment, PcsParams, PCS};
-use rand_chacha::ChaCha20Rng;
-=======
-use fflonk::pcs::{Commitment, PCS, PcsParams};
 use rand_core::RngCore;
->>>>>>> 652286c3
 
 use crate::piop::VerifierPiop;
-<<<<<<< HEAD
-use crate::transcript::Transcript;
-use crate::{ColumnsCommited, ColumnsEvaluated, Proof};
-=======
 use crate::transcript::PlonkTranscript;
->>>>>>> 652286c3
+use crate::ColumnsCommited;
+use crate::ColumnsEvaluated;
+use crate::Proof;
 
 pub struct PlonkVerifier<F: PrimeField, CS: PCS<F>, T: PlonkTranscript<F, CS>> {
     // Polynomial commitment scheme verifier's key.
@@ -26,19 +18,12 @@
     transcript_prelude: T,
 }
 
-<<<<<<< HEAD
-impl<F: PrimeField, CS: PCS<F>, T: Transcript<F, CS>> PlonkVerifier<F, CS, T> {
+impl<F: PrimeField, CS: PCS<F>, T: PlonkTranscript<F, CS>> PlonkVerifier<F, CS, T> {
     pub fn init(
         pcs_vk: <CS::Params as PcsParams>::VK,
         verifier_key: &impl CanonicalSerialize,
         empty_transcript: T,
     ) -> Self {
-=======
-impl<F: PrimeField, CS: PCS<F>, T: PlonkTranscript<F, CS>> PlonkVerifier<F, CS, T> {
-    pub fn init(pcs_vk: <CS::Params as PcsParams>::VK,
-                verifier_key: &impl CanonicalSerialize,
-                empty_transcript: T) -> Self {
->>>>>>> 652286c3
         let mut transcript_prelude = empty_transcript;
         transcript_prelude._add_serializable(b"vk", verifier_key);
 
@@ -110,17 +95,10 @@
         proof: &Proof<F, CS, Commitments, Evaluations>,
         n_polys: usize,
         n_constraints: usize,
-<<<<<<< HEAD
-    ) -> (Challenges<F>, ChaCha20Rng)
+    ) -> (Challenges<F>, impl RngCore)
     where
         Commitments: ColumnsCommited<F, CS::C>,
         Evaluations: ColumnsEvaluated<F>,
-=======
-    ) -> (Challenges<F>, impl RngCore)
-        where
-            Commitments: ColumnsCommited<F, CS::C>,
-            Evaluations: ColumnsEvaluated<F>,
->>>>>>> 652286c3
     {
         let mut transcript = self.transcript_prelude.clone();
         transcript.add_instance(instance);
