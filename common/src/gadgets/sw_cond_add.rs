--- conflicted
+++ resolved
@@ -1,20 +1,12 @@
 use ark_ec::short_weierstrass::{Affine, SWCurveConfig};
 use ark_ec::{AffineRepr, CurveGroup};
-<<<<<<< HEAD
 use ark_ff::{FftField, Field, One, Zero};
 use ark_poly::univariate::DensePolynomial;
 use ark_poly::{Evaluations, GeneralEvaluationDomain};
-=======
-use ark_ff::{FftField, Field};
-use ark_poly::univariate::DensePolynomial;
-use ark_poly::{Evaluations, GeneralEvaluationDomain};
-use ark_serialize::{CanonicalDeserialize, CanonicalSerialize};
->>>>>>> 395095e6
 use ark_std::{vec, vec::Vec};
 
 use crate::domain::Domain;
 use crate::gadgets::booleanity::BitColumn;
-<<<<<<< HEAD
 use crate::gadgets::cond_add::{CondAdd, CondAddValues};
 use crate::gadgets::{ProverGadget, VerifierGadget};
 use crate::{const_evals, AffineColumn, Column};
@@ -23,53 +15,6 @@
 
 pub type SWCondAdd<C> = CondAddGen<Affine<C>>;
 pub type SWCondAddValues<C> = CondAddValuesGen<Affine<C>>;
-=======
-use crate::gadgets::{ProverGadget, VerifierGadget};
-use crate::{const_evals, Column, FieldColumn};
-
-// A vec of affine points from the prime-order subgroup of the curve whose base field enables FFTs,
-// and its convenience representation as columns of coordinates over the curve's base field.
-#[derive(Clone, CanonicalSerialize, CanonicalDeserialize)]
-pub struct AffineColumn<F: FftField, P: AffineRepr<BaseField = F>> {
-    points: Vec<P>,
-    pub xs: FieldColumn<F>,
-    pub ys: FieldColumn<F>,
-}
-
-impl<F: FftField, P: AffineRepr<BaseField = F>> AffineColumn<F, P> {
-    fn column(points: Vec<P>, domain: &Domain<F>, hidden: bool) -> Self {
-        assert!(points.iter().all(|p| !p.is_zero()));
-        let (xs, ys) = points.iter().map(|p| p.xy().unwrap()).unzip();
-        let xs = domain.column(xs, hidden);
-        let ys = domain.column(ys, hidden);
-        Self { points, xs, ys }
-    }
-    pub fn private_column(points: Vec<P>, domain: &Domain<F>) -> Self {
-        Self::column(points, domain, true)
-    }
-
-    pub fn public_column(points: Vec<P>, domain: &Domain<F>) -> Self {
-        Self::column(points, domain, false)
-    }
-
-    pub fn evaluate(&self, z: &F) -> (F, F) {
-        (self.xs.evaluate(z), self.ys.evaluate(z))
-    }
-}
-
-// Conditional affine addition:
-// if the bit is set for a point, add the point to the acc and store,
-// otherwise copy the acc value
-pub struct CondAdd<F: FftField, P: AffineRepr<BaseField = F>> {
-    bitmask: BitColumn<F>,
-    points: AffineColumn<F, P>,
-    // The polynomial `X - w^{n-1}` in the Lagrange basis
-    not_last: FieldColumn<F>,
-    // Accumulates the (conditional) rolling sum of the points
-    pub acc: AffineColumn<F, P>,
-    pub result: P,
-}
->>>>>>> 395095e6
 
 impl<C: SWCurveConfig> AffineCondAdd for Affine<C>
 where
@@ -78,7 +23,6 @@
     type CondAddT = SWCondAdd<C>;
 }
 
-<<<<<<< HEAD
 impl<F, C> CondAdd<F, Affine<C>> for SWCondAdd<C>
 where
     F: FftField,
@@ -109,21 +53,6 @@
         bitmask: BitColumn<F>,
         points: AffineColumn<F, Affine<C>>,
         seed: Affine<C>,
-=======
-impl<F, Curve> CondAdd<F, Affine<Curve>>
-where
-    F: FftField,
-    Curve: SWCurveConfig<BaseField = F>,
-{
-    // Populates the acc column starting from the supplied seed (as 0 doesn't have an affine SW representation).
-    // As the SW addition formula used is not complete, the seed must be selected in a way that would prevent
-    // exceptional cases (doublings or adding the opposite point).
-    // The last point of the input column is ignored, as adding it would made the acc column overflow due the initial point.
-    pub fn init(
-        bitmask: BitColumn<F>,
-        points: AffineColumn<F, Affine<Curve>>,
-        seed: Affine<Curve>,
->>>>>>> 395095e6
         domain: &Domain<F>,
     ) -> Self {
         assert_eq!(bitmask.bits.len(), domain.capacity - 1);
@@ -173,7 +102,6 @@
     }
 }
 
-<<<<<<< HEAD
 impl<F: Field, C> CondAddValues<F> for SWCondAddValues<C>
 where
     C: SWCurveConfig<BaseField = F>,
@@ -220,12 +148,6 @@
 where
     F: FftField,
     C: SWCurveConfig<BaseField = F>,
-=======
-impl<F, Curve> ProverGadget<F> for CondAdd<F, Affine<Curve>>
-where
-    F: FftField,
-    Curve: SWCurveConfig<BaseField = F>,
->>>>>>> 395095e6
 {
     fn witness_columns(&self) -> Vec<DensePolynomial<F>> {
         vec![self.acc.xs.poly.clone(), self.acc.ys.poly.clone()]
@@ -304,31 +226,18 @@
     }
 }
 
-<<<<<<< HEAD
 impl<F: Field, C> VerifierGadget<F> for SWCondAddValues<C>
 where
     C: SWCurveConfig<BaseField = F>,
 {
-=======
-impl<F: Field> VerifierGadget<F> for CondAddValues<F> {
->>>>>>> 395095e6
     fn evaluate_constraints_main(&self) -> Vec<F> {
         let b = self.bitmask;
         let (x1, y1) = self.acc;
         let (x2, y2) = self.points;
         let (x3, y3) = (F::zero(), F::zero());
 
-<<<<<<< HEAD
         let mut c1 = b * ((x1 - x2) * (x1 - x2) * (x1 + x2 + x3) - (y2 - y1) * (y2 - y1))
             + (F::one() - b) * (y3 - y1);
-=======
-        #[rustfmt::skip]
-        let mut c1 =
-            b * (
-                (x1 - x2) * (x1 - x2) * (x1 + x2 + x3)
-                    - (y2 - y1) * (y2 - y1)
-            ) + (F::one() - b) * (y3 - y1);
->>>>>>> 395095e6
 
         #[rustfmt::skip]
         let mut c2 =
@@ -341,7 +250,6 @@
     }
 }
 
-<<<<<<< HEAD
 /// Finds first point outside the prime order subgroup of the curve.
 ///
 /// Panics if the curve group has prime order (cofactor = 1).
@@ -355,35 +263,6 @@
             return p;
         }
         x += C::BaseField::one();
-=======
-impl<F: Field> CondAddValues<F> {
-    pub fn acc_coeffs_1(&self) -> (F, F) {
-        let b = self.bitmask;
-        let (x1, _y1) = self.acc;
-        let (x2, _y2) = self.points;
-
-        let mut c_acc_x = b * (x1 - x2) * (x1 - x2);
-        let mut c_acc_y = F::one() - b;
-
-        c_acc_x *= self.not_last;
-        c_acc_y *= self.not_last;
-
-        (c_acc_x, c_acc_y)
-    }
-
-    pub fn acc_coeffs_2(&self) -> (F, F) {
-        let b = self.bitmask;
-        let (x1, y1) = self.acc;
-        let (x2, y2) = self.points;
-
-        let mut c_acc_x = b * (y1 - y2) + F::one() - b;
-        let mut c_acc_y = b * (x1 - x2);
-
-        c_acc_x *= self.not_last;
-        c_acc_y *= self.not_last;
-
-        (c_acc_x, c_acc_y)
->>>>>>> 395095e6
     }
 }
 
