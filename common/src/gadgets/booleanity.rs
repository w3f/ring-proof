use ark_ff::{FftField, Field, Zero};
use ark_poly::univariate::DensePolynomial;
use ark_poly::{Evaluations, GeneralEvaluationDomain};
use ark_std::{vec, vec::Vec};

use crate::domain::Domain;
use crate::gadgets::VerifierGadget;
use crate::{const_evals, Column, FieldColumn};

#[derive(Clone)]
pub struct BitColumn<F: FftField> {
    pub bits: Vec<bool>,
    pub col: FieldColumn<F>,
}

impl<F: FftField> BitColumn<F> {
    pub fn init(bits: Vec<bool>, domain: &Domain<F>) -> Self {
        let bits_as_field_elements = bits
            .iter()
            .map(|&b| if b { F::one() } else { F::zero() })
            .collect();
        let col = domain.private_column(bits_as_field_elements);
        Self { bits, col }
    }
}

impl<F: FftField> Column<F> for BitColumn<F> {
    fn domain(&self) -> GeneralEvaluationDomain<F> {
        self.col.domain()
    }

    fn domain_4x(&self) -> GeneralEvaluationDomain<F> {
        self.col.domain_4x()
    }

    fn as_poly(&self) -> &DensePolynomial<F> {
        self.col.as_poly()
    }
}

pub struct Booleanity<F: FftField> {
    bits: BitColumn<F>,
}

<<<<<<< HEAD
impl<F: FftField> Booleanity<F> {
=======
impl<'a, F: FftField> Booleanity<F> {
>>>>>>> 395095e6
    pub fn init(bits: BitColumn<F>) -> Self {
        Self { bits }
    }

    pub fn constraints(&self) -> Vec<Evaluations<F>> {
        let mut c = const_evals(F::one(), self.bits.domain_4x()); // c = 1
        let b = &self.bits.col.evals_4x;
        c -= b; // c = 1 - b
        c *= b; // c = (1 - b) * b
        vec![c]
    }

    pub fn constraints_linearized(&self, _z: &F) -> Vec<DensePolynomial<F>> {
        vec![DensePolynomial::zero()]
    }
}

pub struct BooleanityValues<F: Field> {
    pub bits: F,
}

impl<F: Field> VerifierGadget<F> for BooleanityValues<F> {
    fn evaluate_constraints_main(&self) -> Vec<F> {
        let c = self.bits * (F::one() - self.bits);
        vec![c]
    }
}<|MERGE_RESOLUTION|>--- conflicted
+++ resolved
@@ -42,11 +42,7 @@
     bits: BitColumn<F>,
 }
 
-<<<<<<< HEAD
-impl<F: FftField> Booleanity<F> {
-=======
 impl<'a, F: FftField> Booleanity<F> {
->>>>>>> 395095e6
     pub fn init(bits: BitColumn<F>) -> Self {
         Self { bits }
     }
