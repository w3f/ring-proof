[workspace]
resolver = "2"
members = [
    "evm-vrfier",
<<<<<<< HEAD
    "w3f-plonk-common",
    "w3f-ring-proof",
    "w3f-ring-vrf-snark",
]
default-members = [
=======
>>>>>>> 66fb54c0
    "w3f-plonk-common",
    "w3f-ring-proof",
    "w3f-ring-vrf-snark",
]

[workspace.dependencies]
ark-std = { version = "0.5", default-features = false }
ark-ff = { version = "0.5", default-features = false }
ark-ec = { version = "0.5", default-features = false }
ark-poly = { version = "0.5", default-features = false }
ark-serialize = { version = "0.5", default-features = false, features = ["derive"] }
w3f-pcs = { git = "https://github.com/w3f/fflonk", default-features = false }
rayon = { version = "1", default-features = false }<|MERGE_RESOLUTION|>--- conflicted
+++ resolved
@@ -2,14 +2,6 @@
 resolver = "2"
 members = [
     "evm-vrfier",
-<<<<<<< HEAD
-    "w3f-plonk-common",
-    "w3f-ring-proof",
-    "w3f-ring-vrf-snark",
-]
-default-members = [
-=======
->>>>>>> 66fb54c0
     "w3f-plonk-common",
     "w3f-ring-proof",
     "w3f-ring-vrf-snark",
