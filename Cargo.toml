[workspace]
resolver = "2"
members = [
    "w3f-plonk-common",
    "w3f-ring-proof",
]

[workspace.dependencies]
ark-std = { version = "0.5", default-features = false }
ark-ff = { version = "0.5", default-features = false }
ark-ec = { version = "0.5", default-features = false }
ark-poly = { version = "0.5", default-features = false }
ark-serialize = { version = "0.5", default-features = false, features = ["derive"] }
<<<<<<< HEAD
fflonk = { git = "https://github.com/w3f/fflonk", branch="return-result", default-features = false }
=======
w3f-pcs = { version = "0.0.1", default-features = false }
>>>>>>> daa4142e
rayon = { version = "1", default-features = false }<|MERGE_RESOLUTION|>--- conflicted
+++ resolved
@@ -11,9 +11,5 @@
 ark-ec = { version = "0.5", default-features = false }
 ark-poly = { version = "0.5", default-features = false }
 ark-serialize = { version = "0.5", default-features = false, features = ["derive"] }
-<<<<<<< HEAD
-fflonk = { git = "https://github.com/w3f/fflonk", branch="return-result", default-features = false }
-=======
-w3f-pcs = { version = "0.0.1", default-features = false }
->>>>>>> daa4142e
+w3f-pcs = { version = "0.0.2", default-features = false }
 rayon = { version = "1", default-features = false }